--- conflicted
+++ resolved
@@ -281,11 +281,7 @@
 			if(trim($fields['source']) == '') $this->_errors['source'] = __('This is a required field');
             $filters = (is_array($fields['filters'])) ? $fields['filters'] : array();
 
-<<<<<<< HEAD
-			$classname = Lang::createHandle($fields['name'], NULL, '_', false, true, array('@^[^a-z\d]+@i' => '', '/[^\w-\.]/i' => ''));
-=======
 			$classname = Lang::createHandle($fields['name'], 255, '_', false, true, array('@^[^a-z\d]+@i' => '', '/[^\w-\.]/i' => ''));
->>>>>>> 71a9527e
 			$rootelement = str_replace('_', '-', $classname);
 
 			// Check to make sure the classname is not empty after handlisation.
