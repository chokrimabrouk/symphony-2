<?php
	/**
	 * @package core
	 */

	require_once(CORE . '/class.log.php');

	/**
	 * GenericExceptionHandler will handle any uncaught exceptions thrown in
	 * Symphony. Additionally, all errors in Symphony that are raised to Exceptions
	 * will be handled by this class.
	 * It is possible for Exceptions to be caught by their own `ExceptionHandler` which can
	 * override the `render` function so that it can be displayed to the user appropriately.
	 */
	Class GenericExceptionHandler {

		/**
		 * Whether the `GenericExceptionHandler` should handle exceptions. Defaults to true
		 * @var boolean
		 */
		public static $enabled = true;

		/**
		 * An instance of the Symphony Log class, used to write errors to the log
		 * @var Log
		 */
		private static $_Log = null;

		/**
		 * Initialise will set the error handler to be the `__CLASS__::handler` function.
		 *
		 * @param Log|null $log
		 *  An instance of a Symphony Log object to write errors to
		 */
		public static function initialise(Log $Log = null){
			if(!is_null($Log)){
				self::$_Log = $Log;
			}
			set_exception_handler(array(__CLASS__, 'handler'));
		}

		/**
		 * Retrieves a window of lines before and after the line where the error
		 * occurred so that a developer can help debug the exception
		 *
		 * @param integer $line
		 *  The line where the error occurred.
		 * @param string $file
		 *  The file that holds the logic that caused the error.
		 * @param integer $window
		 *  The number of lines either side of the line where the error occurred
		 *  to show
		 * @return array
		 */
		protected static function __nearbyLines($line, $file, $window=5){
			return array_slice(file($file), ($line - 1) - $window, $window * 2, true);
		}

		/**
		 * The handler function is given an Exception and will call it's render
		 * function to display the Exception to a user. After calling the render
		 * function, the output is displayed and then exited to prevent any further
		 * logic from occurring.
		 *
		 * @param Exception $e
		 *  The Exception object
		 * @return string
		 *  The result of the Exception's render function
		 */
		public static function handler(Exception $e){
			try{
				// Instead of just throwing an empty page, return a 404 page.
				if(self::$enabled !== true){
					require_once(CORE . '/class.frontend.php');
					$e = new FrontendPageNotFoundException();
				};

				$exception_type = get_class($e);
				if(class_exists("{$exception_type}Handler") && method_exists("{$exception_type}Handler", 'render')){
					$class = "{$exception_type}Handler";
				}
				else {
					$class = __CLASS__;
				}

				// Exceptions should be logged if they are not caught.
				if(self::$_Log instanceof Log){
					self::$_Log->pushToLog(sprintf(
							'%s %s - %s%s%s',
							$class,
							$e->getCode(),
							$e->getMessage(),
							($e->getFile() ? " in file " .  $e->getFile() : null),
							($e->getLine() ? " on line " . $e->getLine() : null)
						),
						$e->getCode(), true
					);
				}

				$output = call_user_func(array($class, 'render'), $e);

				if(!headers_sent()) {
					header('Content-Type: text/html; charset=utf-8');
					header(sprintf('Content-Length: %d', strlen($output)));
				}

				echo $output;
				exit;
			}
			catch(Exception $e){
				try {
					$output = call_user_func(array('GenericExceptionHandler', 'render'), $e);

					if(!headers_sent()) {
						header('Content-Type: text/html; charset=utf-8');
						header(sprintf('Content-Length: %d', strlen($output)));
					}

					echo $output;
					exit;
				}
				catch(Exception $e) {
					echo "<pre>";
					echo 'A severe error occurred whilst trying to handle an exception:' . PHP_EOL;
					echo $e->getMessage() . ' on ' . $e->getLine() . ' of file ' . $e->getFile();
					exit;
				}
			}
		}

		/**
		 * The render function will take an Exception and output a HTML page
		 *
		 * @param Exception $e
		 *  The Exception object
		 * @return string
		 *  An HTML string
		 */
		public static function render(Exception $e){

			$lines = NULL;
			$odd = true;

			$markdown = "\t" . $e->getMessage() . "\n";
			$markdown .= "\t" . $e->getFile() . " line " . $e->getLine() . "\n\n";
			foreach(self::__nearByLines($e->getLine(), $e->getFile()) as $line => $string) {
				$markdown .= "\t" . ($line+1) . $string;
			}

			foreach(self::__nearByLines($e->getLine(), $e->getFile()) as $line => $string){
				$lines .= sprintf(
					'<li%s%s><strong>%d:</strong> <code>%s</code></li>',
					($odd == true ? ' class="odd"' : NULL),
					(($line+1) == $e->getLine() ? ' id="error"' : NULL),
					++$line,
					str_replace("\t", '&nbsp;&nbsp;&nbsp;&nbsp;', htmlspecialchars($string))
				);

				$odd = !$odd;
			}

			$trace = NULL;
			$odd = true;

			foreach($e->getTrace() as $t){
				$trace .= sprintf(
					'<li%s><code>[%s:%d] <strong>%s%s%s();</strong></code></li>',
					($odd == true ? ' class="odd"' : NULL),
					(isset($t['file']) ? $t['file'] : NULL),
					(isset($t['line']) ? $t['line'] : NULL),
					(isset($t['class']) ? $t['class'] : NULL),
					(isset($t['type']) ? $t['type'] : NULL),
					$t['function']
				);
				$odd = !$odd;
			}

			$queries = NULL;
			$odd = true;
			if(is_object(Symphony::Database())){

				$debug = Symphony::Database()->debug();

				if(count($debug['query']) > 0){
					foreach($debug['query'] as $query){

						$queries .= sprintf(
							'<li%s><code>%s;</code> <small>[%01.4f]</small></li>',
							($odd == true ? ' class="odd"' : NULL),
							htmlspecialchars($query['query']),
							(isset($query['time']) ? $query['time'] : NULL)
						);
						$odd = !$odd;
					}
				}

			}

			return sprintf(file_get_contents(TEMPLATE . '/errorhandler.tpl'),
				($e instanceof ErrorException ? GenericErrorHandler::$errorTypeStrings[$e->getSeverity()] : 'Fatal Error'),
				$e->getMessage(),
				$e->getFile(),
				$e->getLine(),
				$markdown,
				$lines,
				$trace,
				$queries
			);

		}
	}

	/**
	 * `GenericErrorHandler` will catch any warnings or notices thrown by PHP and
	 * raise the errors to Exceptions so they can be dealt with by the
	 * `GenericExceptionHandler`. The type of errors that are raised to Exceptions
	 * depends on the `error_reporting` level. All errors raised, except
	 * `E_NOTICE` and `E_STRICT` are written to the Symphony log.
	 */
	Class GenericErrorHandler {

		/**
		 * Whether the error handler is enabled or not, defaults to true.
		 * Setting to false will prevent any Symphony error handling from occurring
		 * @var boolean
		 */
		public static $enabled = true;

		/**
		 * An instance of the Log class, used to write errors to the log
		 * @var Log
		 */
		private static $_Log = null;

		/**
		 * Whether to log errors or not.
		 * This one is to be used temporarily, e.g., when PHP function is
		 * supposed to error out and throw warning and log should be kept clean.
		 *
		 * @since Symphony 2.2.2
		 * @var boolean
		 * @example
		 *  GenericErrorHandler::$logDisabled = true;
		 *  DoSomethingThatEndsWithWarningsYouDoNotWantInLogs();
		 *  GenericErrorHandler::$logDisabled = false;
		 */
		public static $logDisabled = false;

		/**
		 * An associative array with the PHP error constant as a key, and
		 * a string describing that constant as the value
		 * @var array
		 */
		public static $errorTypeStrings = array (
			E_NOTICE				=> 'Notice',
			E_WARNING				=> 'Warning',
			E_ERROR					=> 'Error',
			E_PARSE					=> 'Parsing Error',

			E_CORE_ERROR			=> 'Core Error',
			E_CORE_WARNING			=> 'Core Warning',
			E_COMPILE_ERROR			=> 'Compile Error',
			E_COMPILE_WARNING		=> 'Compile Warning',

			E_USER_NOTICE			=> 'User Notice',
			E_USER_WARNING			=> 'User Warning',
			E_USER_ERROR			=> 'User Error',

			E_STRICT				=> 'Strict Notice',
			E_RECOVERABLE_ERROR		=> 'Recoverable Error'
		);

		/**
		 * Initialise will set the error handler to be the `__CLASS__::handler`
		 * function.
		 *
		 * @param Log|null $Log (optional)
		 *  An instance of a Symphony Log object to write errors to
		 */
		public static function initialise(Log $Log = null){
			if(!is_null($Log)){
				self::$_Log = $Log;
			}

			set_error_handler(array(__CLASS__, 'handler'), error_reporting());
		}

		/**
		 * Determines if the error handler is enabled by checking that error_reporting
		 * is set in the php config and that $enabled is true
		 *
		 * @return boolean
		 */
		public static function isEnabled(){
			return (bool)error_reporting() AND self::$enabled;
		}

		/**
		 * The handler function will write the error to the `$Log` if it is not `E_NOTICE`
		 * or `E_STRICT` before raising the error as an Exception. This allows all `E_WARNING`
		 * to actually be captured by an Exception handler.
		 *
		 * @param integer $code
		 *  The error code, one of the PHP error constants
		 * @param string $message
		 *  The message of the error, this will be written to the log and
		 *  displayed as the exception message
		 * @param string $file
		 *  The file that holds the logic that caused the error. Defaults to null
		 * @param integer $line
		 *  The line where the error occurred.
		 * @return string
		 *  Usually a string of HTML that will displayed to a user
		 */
		public static function handler($code, $message, $file = null, $line = null){

			// Only log if the error won't be raised to an exception and the error is not `E_STRICT`
<<<<<<< HEAD
			if(!self::$raise && !self::$logDisabled && !in_array($code, array(E_STRICT)) && self::$_Log instanceof Log){
				self::$_Log->pushToLog(sprintf(
=======
			if(!self::$logDisabled && !in_array($code, array(E_STRICT)) && self::$_Log instanceof Log){
				self::$_Log->pushToLog(
					sprintf(
>>>>>>> 71a9527e
						'%s %s - %s%s%s',
						__CLASS__, $code, $message, ($file ? " in file $file" : null), ($line ? " on line $line" : null)
					), $code, true
				);
			}

			if(error_reporting() !== 0) {
				throw new ErrorException($message, 0, $code, $file, $line);
			}
		}

	}<|MERGE_RESOLUTION|>--- conflicted
+++ resolved
@@ -315,14 +315,9 @@
 		public static function handler($code, $message, $file = null, $line = null){
 
 			// Only log if the error won't be raised to an exception and the error is not `E_STRICT`
-<<<<<<< HEAD
-			if(!self::$raise && !self::$logDisabled && !in_array($code, array(E_STRICT)) && self::$_Log instanceof Log){
-				self::$_Log->pushToLog(sprintf(
-=======
 			if(!self::$logDisabled && !in_array($code, array(E_STRICT)) && self::$_Log instanceof Log){
 				self::$_Log->pushToLog(
 					sprintf(
->>>>>>> 71a9527e
 						'%s %s - %s%s%s',
 						__CLASS__, $code, $message, ($file ? " in file $file" : null), ($line ? " on line $line" : null)
 					), $code, true
