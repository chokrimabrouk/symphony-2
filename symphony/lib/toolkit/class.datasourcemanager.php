--- conflicted
+++ resolved
@@ -109,35 +109,12 @@
 						$can_parse = false;
 						$type = null;
 
-<<<<<<< HEAD
-						// While not very Symphony like, we'll feature detect PHP5.3 and use late
-						// static binding if we can, otherwise we'll fall back to call_user_func
-						if(function_exists('forward_static_call')) {
-							if(method_exists($classname,'allowEditorToParse')) {
-								$can_parse = $classname::allowEditorToParse();
-							}
-
-							if(method_exists($classname,'getSource')) {
-								$type = $classname::getSource();
-							}
-=======
 						if(method_exists($classname,'allowEditorToParse')) {
 							$can_parse = call_user_func(array($classname, 'allowEditorToParse'));
->>>>>>> 9441ccae
 						}
-						else {
-							if(method_exists($classname,'allowEditorToParse')) {
-								$can_parse = call_user_func(array($classname, 'allowEditorToParse'));
-							}
 
-<<<<<<< HEAD
-							if(method_exists($classname,'getSource')) {
-								$type = call_user_func(array($classname, 'getSource'));
-							}
-=======
 						if(method_exists($classname,'getSource')) {
 							$type = call_user_func(array($classname, 'getSource'));
->>>>>>> 9441ccae
 						}
 
 						$about['can_parse'] = $can_parse;
