<?php

	/**
	 * @package toolkit
	 */
	/**
	 * The ExtensionManager class is responsible for managing all extensions
	 * in Symphony. Extensions are stored on the file system in the `EXTENSIONS`
	 * folder. They are autodiscovered where the Extension class name is the same
	 * as it's folder name (excluding the extension prefix).
	 */

	include_once(TOOLKIT . '/class.manager.php');
	include_once(TOOLKIT . '/class.extension.php');

    Class ExtensionManager extends Manager{

		/**
		 * An array of all the objects that the Manager is responsible for.
		 * Defaults to an empty array.
		 * @var array
		 */
	    protected static $_pool = array();

		/**
		 * An array of all extensions whose status is enabled
		 * @var array
		 */
		private static $_enabled_extensions = null;

		/**
		 * An array of all the subscriptions to Symphony delegates made by extensions.
		 * @var array
		 */
		private static $_subscriptions =  null;

		/**
		 * An associative array of all the extensions in tbl_extensions where
		 * the key is the extension name and the value is an array
		 * representation of it's accompanying database row.
		 * @var array
		 */
		private static $_extensions = array();

		/**
		 * The constructor for ExtensionManager. This sets the `$this->_Parent` to be an
		 * instance of the Administration class and loads all the extensions into
		 * memory. This is necessary so that each extension is created to announce
		 * it's delegates and so that any static calls to extension classes are
		 * available because they have been loaded into memory with require_once
		 *
		 * @see toolkit.ExtensionManager#listAll()
		 * @see toolkit.ExtensionManager#create()
		 *
		 * @param Administration $parent
		 *  The Administration object that this manager has been created from
		 *  passed by reference
		 */
        public function __construct(&$parent){
			parent::__construct($parent);
			$this->listAll();
        }

		/**
		 * Given a name, returns the full class name of an Extension.
		 * Extension use an 'extension' prefix.
		 *
		 * @param string $name
		 *  The extension handle
		 * @return string
		 */
        public function __getClassName($name){
	        return 'extension_' . $name;
        }

		/**
		 * Finds an Extension by name by searching the `EXTENSIONS` folder and
		 * returns the path to the folder.
		 *
		 * @param string $name
		 *  The extension folder
		 * @return string
		 */
        public function __getClassPath($name){
	        return EXTENSIONS . strtolower("/$name");
        }

		/**
		 * Given a name, return the path to the driver of the Extension.
		 *
		 * @see toolkit.ExtensionManager#__getClassPath()
		 * @param string $name
		 *  The extension folder
		 * @return string
		 */
        public function __getDriverPath($name){
	        return $this->__getClassPath($name) . '/extension.driver.php';
        }

		/**
		 * This function returns an instance of an extension from it's name
		 *
		 * @param string $name
		 *  The name of the Extension Class minus the extension prefix.
		 * @return Extension
		 */
		public function getInstance($name){
			foreach(self::$_pool as $extension){
				if(get_class($extension) ==$this->__getClassName($name)) return $extension;
			}

			return $this->create($name);
		}

		/**
<<<<<<< HEAD
		 * Populates the `ExtensionManager::$_extensions` array will all the extensions stored in
		 * `tbl_extensions`
=======
		 * Populates the $_extensions array with all the extensions stored in
		 * tbl_extensions. If $_extensions variable isn't empty pass true as
		 * argument to update its content.
		 *
		 * @param boolean $update
		 *  Updates the $_extensions array even if it was populated, defaults
		 *  to false.
>>>>>>> daac46f9
		 */
		private function __buildExtensionList($update=false) {
			if (empty(self::$_extensions) || $update) {
				$extensions = Symphony::Database()->fetch("SELECT * FROM `tbl_extensions`");
				foreach($extensions as $extension) {
					self::$_extensions[$extension['name']] = $extension;
				}
			}
		}

		/**
		 * Returns information about an extension by it's name by calling
		 * it's own about method. This method checks if an extension needs
		 * to be updated or not.
		 * `
		 *		'name' => 'Name of Extension',
		 *		'version' => '1.8',
		 *		'release-date' => 'YYYY-MM-DD',
		 *		'author' => array(
		 *			'name' => 'Author Name',
		 *			'website' => 'Author Website',
		 *			'email' => 'Author Email'
		 *		),
		 *		'description' => 'A description about this extension'
		 * `
		 * @see toolkit.ExtensionManager#__requiresUpdate()
		 * @return array
		 *  An associative array describing this extension
		 */
        public function about($name){

			$obj = $this->getInstance($name);

			$about = $obj->about();

			$about['handle'] = $name;
			$about['status'] = $this->fetchStatus($name);

			$nav = $obj->fetchNavigation();

			if(!is_null($nav)) $about['navigation'] = $nav;

			if($this->__requiresUpdate($about)) $about['status'] = EXTENSION_REQUIRES_UPDATE;

			return $about;
        }

		/**
		 * Returns the status of an Extension by name
		 *
		 * @param string $name
		 *  The name of the extension as provided by it's about function
		 * @return int
		 *  An extension status, `EXTENSION_ENABLED`, `EXTENSION_DISABLED`
		 *  `EXTENSION_NOT_INSTALLED` and `EXTENSION_REQUIRES_UPDATE`.
		 *  If an extension doesn't exist, null will be returned.
		 */
		public function fetchStatus($name){
			$this->__buildExtensionList();

			if(array_key_exists($name, self::$_extensions)) {
				$status = self::$_extensions[$name]['status'];
			}
			else return EXTENSION_NOT_INSTALLED;

			if($status == 'enabled') return EXTENSION_ENABLED;

			return EXTENSION_DISABLED;
		}

		/**
		 * A convenience method that returns an extension version from it's name.
		 *
		 * @param string $name
		 *  The name of the extension as provided by it's about function
		 * @return string
		 */
		public function fetchInstalledVersion($name){
			$this->__buildExtensionList();
			return self::$_extensions[$name]['version'];
		}

		/**
		 * A convenience method that returns an extension ID from it's name.
		 *
		 * @param string $name
		 *  The name of the extension as provided by it's about function
		 * @return int
		 */
		public function fetchExtensionID($name){
			$this->__buildExtensionList();
			return self::$_extensions[$name]['id'];
		}

		/**
		 * Custom user sorting function to sort extensions by name
		 *
		 * @link http://php.net/manual/en/function.strnatcasecmp.php
		 * @param array $a
		 * @param array $b
		 * @return int
		 */
		public function sortByName(Array $a, Array $b) {
			return strnatcasecmp($a['name'], $b['name']);
		}

		/**
		 * Determines whether the current extension is installed or not by checking
		 * for an id in `tbl_extensions`
		 *
		 * @param string $name
		 *  The name of the Extension Class minus the extension prefix.
		 * @return boolean
		 */
		private function __requiresInstallation($name){
			$this->__buildExtensionList();
			$id = self::$_extensions[$name]['id'];

			return (is_numeric($id) ? false : true);
		}

		/**
		 * Determines whether an extension needs to be updated or not using
		 * PHP's version_compare function.
		 *
		 * @param array $info
		 *  The about array from the extension
		 * @return boolean
		 */
		private function __requiresUpdate(Array $info){
			if($info['status'] == EXTENSION_NOT_INSTALLED) return false;

			$current_version = $this->fetchInstalledVersion($info['handle']);

			return (version_compare($current_version, $info['version'], '<') ? $current_version : false);
		}

		/**
		 * Enabling an extension will re-register all it's delegates with Symphony.
		 * It will also install or update the extension if needs be by calling the
		 * extensions respective install and update methods. The enable method is
		 * of the extension object is finally called.
		 *
		 * @see toolkit.ExtensionManager#registerDelegates()
		 * @see toolkit.ExtensionManager#__canUninstallOrDisable()
		 * @param string $name
		 *  The name of the Extension Class minus the extension prefix.
		 * @return boolean
		 */
		public function enable($name){
			$obj = $this->getInstance($name);

			## If not installed, install it
			if($this->__requiresInstallation($name) && $obj->install() === false){
				return false;
			}

			## If requires and upate before enabling, than update it first
			elseif(($about = $this->about($name)) && ($previousVersion = $this->__requiresUpdate($about)) !== false) {
				$obj->update($previousVersion);
			}

			$info = $obj->about();
			$id = $this->fetchExtensionID($name);

			$fields = array(
				'name' => $name,
				'status' => 'enabled',
				'version' => $info['version']
			);

			if(is_null($id)) {
				Symphony::Database()->insert($fields, 'tbl_extensions');
				$this->__buildExtensionList(true);
			}
			else {
				Symphony::Database()->update($fields, 'tbl_extensions', " `id` = '$id '");
			}

			$this->registerDelegates($name);

			## Now enable the extension
			$obj->enable();

			return true;
		}

		/**
		 * Disabling an extension will prevent it from executing but retain all it's
		 * settings in the relevant tables. Symphony checks that an extension can
		 * be disabled using the `canUninstallorDisable()` before removing
		 * all delegate subscriptions from the database and calling the extension's
		 * `disable()` function.
		 *
		 * @see toolkit.ExtensionManager#removeDelegates()
		 * @see toolkit.ExtensionManager#__canUninstallOrDisable()
		 * @param string $name
		 *  The name of the Extension Class minus the extension prefix.
		 * @return boolean
		 */
		public function disable($name){
			$obj = $this->getInstance($name);

			$this->__canUninstallOrDisable($obj);

			$info = $obj->about();
			$id = $this->fetchExtensionID($name);

			Symphony::Database()->update(array(
					'name' => $name,
					'status' => 'disabled',
					'version' => $info['version']
				),
				'tbl_extensions',
				" `id` = '$id '"
			);

			$obj->disable();

			$this->removeDelegates($name);

			return true;
		}

		/**
		 * Uninstalling an extension will unregister all delegate subscriptions and
		 * remove all extension settings. Symphony checks that an extension can
		 * be uninstalled using the `canUninstallorDisable()` before calling
		 * the extension's `uninstall()` function.
		 *
		 * @see toolkit.ExtensionManager#removeDelegates()
		 * @see toolkit.ExtensionManager#__canUninstallOrDisable()
		 * @param string $name
		 *  The name of the Extension Class minus the extension prefix.
		 * @return boolean
		 */
		public function uninstall($name){
			$obj = $this->getInstance($name);

			$this->__canUninstallOrDisable($obj);

			$obj->uninstall();

			$this->removeDelegates($name);

			Symphony::Database()->delete('tbl_extensions', " `name` = '$name' ");

			return true;
		}

		/**
		 * This functions registers an extensions delegates in `tbl_extensions_delegates`.
         * 
		 * @param string $name
		 *  The name of the Extension Class minus the extension prefix.
		 * @return integer
		 *  The Extension ID
		 */
		public function registerDelegates($name){
			$obj = $this->getInstance($name);
			$id = $this->fetchExtensionID($name);

			if(!$id) return false;

			Symphony::Database()->delete('tbl_extensions_delegates', " `extension_id` = '$id ' ");

			$delegates = $obj->getSubscribedDelegates();
			
			if(is_array($delegates) && !empty($delegates)){
				foreach($delegates as $delegate){

					Symphony::Database()->insert(
						array(
							'extension_id' => $id  ,
							'page' => $delegate['page'],
							'delegate' => $delegate['delegate'],
							'callback' => $delegate['callback']
						),
						'tbl_extensions_delegates'
					);

				}
			}

			## Remove the unused DB records
			$this->__cleanupDatabase();

			return $id;
		}

		/**
		 * This function will remove all delegate subscriptions for an extension
		 * given an extension's name. This triggers `__cleanupDatabase()`
         * 
         * @see toolkit.ExtensionManager#__cleanupDatabase()
		 * @param string $name
		 *  The name of the Extension Class minus the extension prefix.
		 */
		public function removeDelegates($name){
	        $classname = $this->__getClassName($name);
	        $path = $this->__getDriverPath($name);

			if(!@file_exists($path)) return false;

			$delegates = Symphony::Database()->fetchCol('id', sprintf("
					SELECT tbl_extensions_delegates.`id`
					FROM `tbl_extensions_delegates`
					LEFT JOIN `tbl_extensions`
					ON (`tbl_extensions`.id = `tbl_extensions_delegates`.extension_id)
					WHERE `tbl_extensions`.name = '%s'
				", $name
			));

			if(!empty($delegates)) {
				Symphony::Database()->delete('tbl_extensions_delegates', " `id` IN ('". implode("', '", $delegates). "') ");
			}

			## Remove the unused DB records
			$this->__cleanupDatabase();

			return true;
		}

		/**
		 * This function checks that if the given extension has provided Fields,
		 * Data Sources or Events, that they aren't in use before the extension
		 * is uninstalled or disabled. This prevents exceptions from occurring when
		 * accessing an object that was using something provided by this Extension
         * can't anymore because it has been removed.
		 *
		 * @param Extension $obj
		 *  An extension object
		 * @return boolean
		 */
		private function __canUninstallOrDisable(Extension $obj){
			$extension_handle = strtolower(preg_replace('/^extension_/i', NULL, get_class($obj)));

			// Fields:
			if(is_dir(EXTENSIONS . "/{$extension_handle}/fields")){
				foreach(glob(EXTENSIONS . "/{$extension_handle}/fields/field.*.php") as $file){
					$type = preg_replace(array('/^field\./i', '/\.php$/i'), NULL, basename($file));
					if(Symphony::Database()->fetchVar('count', 0, "SELECT COUNT(*) AS `count` FROM `tbl_fields` WHERE `type` = '{$type}'") > 0){
						$about = $obj->about();
						throw new Exception(
							__(
								"The field '%s', provided by the Extension '%s', is currently in use. Please remove it from your sections prior to uninstalling or disabling.",
								array(basename($file), $about['name'])
							)
						);
					}
				}
			}
			
			// Data Sources:
			if(is_dir(EXTENSIONS . "/{$extension_handle}/data-sources")){
				foreach(glob(EXTENSIONS . "/{$extension_handle}/data-sources/data.*.php") as $file){
					$handle = preg_replace(array('/^data\./i', '/\.php$/i'), NULL, basename($file));
					if(Symphony::Database()->fetchVar('count', 0, "SELECT COUNT(*) AS `count` FROM `tbl_pages` WHERE `data_sources` REGEXP '[[:<:]]{$handle}[[:>:]]' ") > 0){
						$about = $obj->about();
						throw new Exception(
							__(
								"The Data Source '%s', provided by the Extension '%s', is currently in use. Please remove it from your pages prior to uninstalling or disabling.",
								array(basename($file), $about['name'])
							)
						);
					}
				}
			}

			// Events
			if(is_dir(EXTENSIONS . "/{$extension_handle}/events")){
				foreach(glob(EXTENSIONS . "/{$extension_handle}/events/event.*.php") as $file){
					$handle = preg_replace(array('/^event\./i', '/\.php$/i'), NULL, basename($file));
					if(Symphony::Database()->fetchVar('count', 0, "SELECT COUNT(*) AS `count` FROM `tbl_pages` WHERE `events` REGEXP '[[:<:]]{$handle}[[:>:]]' ") > 0){
						$about = $obj->about();
						throw new Exception(
							__(
								"The Event '%s', provided by the Extension '%s', is currently in use. Please remove it from your pages prior to uninstalling or disabling.",
								array(basename($file), $about['name'])
							)
						);
					}
				}
			}
		}

		/**
		 * Given a delegate name, notify all extensions that have registered to that
		 * delegate to executing their callbacks with a `$context` array parameter
		 * that contains information about the current Symphony state.
		 *
		 * @param string $delegate
		 *  The delegate name
		 * @param string $page
		 *  The current page namespace that this delegate operates in
		 * @param array $context
		 *  The `$context` param is an associative array that at minimum will contain
		 *  the current Administration class, the current page object and the delegate
		 *  name. Other context information may be passed to this function when it is
		 *  called. eg.
		 *
		 * array(
		 *		'parent' =>& $this->Parent,
		 *		'page' => $page,
		 *		'delegate' => $delegate
		 *	);
		 *
		 */
        public function notifyMembers($delegate, $page, array $context=array()){
	        if((int)Symphony::Configuration()->get('allow_page_subscription', 'symphony') != 1) return;

			if (is_null(self::$_subscriptions)) {
				self::$_subscriptions = Symphony::Database()->fetch("
					SELECT t1.name, t2.page, t2.delegate, t2.callback
					FROM `tbl_extensions` as t1 INNER JOIN `tbl_extensions_delegates` as t2 ON t1.id = t2.extension_id
					WHERE t1.status = 'enabled'");
			}

			// Make sure $page is an array
			if(!is_array($page)){
				// Support for pseudo-global delegates (including legacy support for /administration/)
				if(preg_match('/\/?(administration|backend)\/?/', $page)){
					$page = array(
						'backend', '/backend/',
						'administration', '/administration/'
					);
				}
				else{
					$page = array($page);
				}
			}

			// Support for global delegate subscription
			if(!in_array('*', $page)){
				$page[] = '*';
			}

			$services = array();
			
			foreach(self::$_subscriptions as $subscription) {
				foreach($page as $p) {
					if ($p == $subscription['page'] && $delegate == $subscription['delegate']) {
						$services[] = $subscription;
					}
				}
			}

			if(empty($services)) return null;

	        $context += array('parent' => &$this->_Parent, 'page' => $page, 'delegate' => $delegate);

			foreach($services as $s){
				$obj = $this->getInstance($s['name']);

				if(is_object($obj) && method_exists($obj, $s['callback'])) {
					$obj->{$s['callback']}($context);
				}
			}
        }

		/**
		 * Returns an array of all the enabled extensions available
		 *
		 * @return array
		 */
		public function listInstalledHandles(){
			if(is_null(self::$_enabled_extensions)) {
				self::$_enabled_extensions = Symphony::Database()->fetchCol('name',
					"SELECT `name` FROM `tbl_extensions` WHERE `status` = 'enabled'"
				);
			}
			return self::$_enabled_extensions;
		}

        /**
		 * Will return an associative array of all extensions and their about information
		 *
		 * @param string $filter
		 *  Allows a regular expression to be passed to return only extensions whose
		 *  folders match the filter.
		 * @return array
		 *  An associative array with the key being the extension folder and the value
		 *  being the extension's about information
		 */
        public function listAll($filter=null){
			$result = array();
			$extensions = General::listDirStructure(EXTENSIONS, $filter, false, EXTENSIONS);

			if(is_array($extensions) && !empty($extensions)){
				foreach($extensions as $extension){
					$e = trim($extension, '/');
					if($about = $this->about($e)) $result[$e] = $about;
				}
			}

			return $result;
        }

		/**
		 * Creates an instance of a given class and returns it
		 *
		 * @param string $name
		 *  The name of the Extension Class minus the extension prefix.
		 * @return Extension
		 */
        public function create($name){
			if(!is_array(self::$_pool)) $this->flush();

			if(!isset(self::$_pool[$name])){
		        $classname = $this->__getClassName($name);
		        $path = $this->__getDriverPath($name);

		        if(!is_file($path)){
					throw new Exception(
						__('Could not find extension at location %s', array($path))
					);
		        }

				if(!class_exists($classname)) require_once($path);

				$param['parent'] =& $this->_Parent;

				##Create the object
				self::$_pool[$name] = new $classname($param);
			}

			return self::$_pool[$name];
        }

		/**
		 * A utility function that is used by the ExtensionManager to ensure
		 * stray delegates are not in `tbl_extensions_delegates`. It is called when
		 * a new Delegate is added or removed.
		 */
		private function __cleanupDatabase(){
			## Grab any extensions sitting in the database
			$rows = Symphony::Database()->fetch("SELECT `name` FROM `tbl_extensions`");

			## Iterate over each row
			if(is_array($rows) && !empty($rows)){
				foreach($rows as $r){
					$name = $r['name'];

					## Grab the install location
					$path = $this->__getClassPath($name);
					$existing_id = $this->fetchExtensionID($name);

					## If it doesnt exist, remove the DB rows
					if(!@is_dir($path)){
						Symphony::Database()->delete("tbl_extensions_delegates", " `extension_id` = $existing_id ");
						Symphony::Database()->delete('tbl_extensions', " `id` = '$existing_id' LIMIT 1");
					}
					elseif ($r['status'] == 'disabled') {
						Symphony::Database()->delete("tbl_extensions_delegates", " `extension_id` = $existing_id ");
					}
				}
			}
		}
    }


	/**
	 * Status when an extension is installed and enabled
	 * @var integer
	 */
	define_safe('EXTENSION_ENABLED', 10);

	/**
	 * Status when an extension is disabled
	 * @var integer
	 */
	define_safe('EXTENSION_DISABLED', 11);

	/**
	 * Status when an extension is in the file system, but has not been installed.
	 * @var integer
	 */
	define_safe('EXTENSION_NOT_INSTALLED', 12);

	/**
	 * Status when an extension version in the file system is different to
	 * the version stored in the database for the extension
	 * @var integer
	 */
	define_safe('EXTENSION_REQUIRES_UPDATE', 13);<|MERGE_RESOLUTION|>--- conflicted
+++ resolved
@@ -113,18 +113,13 @@
 		}
 
 		/**
-<<<<<<< HEAD
-		 * Populates the `ExtensionManager::$_extensions` array will all the extensions stored in
-		 * `tbl_extensions`
-=======
-		 * Populates the $_extensions array with all the extensions stored in
-		 * tbl_extensions. If $_extensions variable isn't empty pass true as
-		 * argument to update its content.
+		 * Populates the `ExtensionManager::$_extensions` array with all the
+         * extensions stored in `tbl_extensions`. If `ExtensionManager::$_extensions`
+         * isn't empty, passing true as a parameter will force the array to update
 		 *
 		 * @param boolean $update
-		 *  Updates the $_extensions array even if it was populated, defaults
-		 *  to false.
->>>>>>> daac46f9
+		 *  Updates the `ExtensionManager::$_extensions` array even if it was
+         *  populated, defaults to false.
 		 */
 		private function __buildExtensionList($update=false) {
 			if (empty(self::$_extensions) || $update) {
@@ -685,7 +680,6 @@
 		}
     }
 
-
 	/**
 	 * Status when an extension is installed and enabled
 	 * @var integer
