<?php

	/**
	 * @package toolkit
	 */

	/**
	 * The DatabaseException class extends a normal Exception to add in
	 * debugging information when a SQL query fails such as the internal
	 * database error code and message in additional to the usual
	 * Exception information. It allows a DatabaseException to contain a human
	 * readable error, as well more technical information for debugging.
	 */
	Class DatabaseException extends Exception{

		/**
		 * An associative array with three keys, 'query', 'msg' and 'num'
		 * @var array
		 */
		private $_error = array();

		/**
		 * Constructor takes a message and an associative array to set to
		 * `$_error`. The message is passed to the default Exception constructor
		 */
		public function __construct($message, array $error=NULL){
			parent::__construct($message);
			$this->_error = $error;
		}

		/**
		 * Accessor function for the original query that caused this Exception
		 *
		 * @return string
		 */
		public function getQuery(){
			return $this->_error['query'];
		}

		/**
		 * Accessor function for the Database error code for this type of error
		 *
		 * @return string
		 */
		public function getDatabaseErrorCode(){
			return $this->_error['num'];
		}

		/**
		 * Accessor function for the Database message from this Exception
		 *
		 * @return string
		 */
		public function getDatabaseErrorMessage(){
			return $this->_error['msg'];
		}
	}

	/**
	 * The MySQL class acts as a wrapper for connecting to the Database
	 * in Symphony. It utilises mysql_* functions in PHP to complete the usual
	 * querying. As well as the normal set of insert, update, delete and query
	 * functions, some convenience functions are provided to return results
	 * in different ways. Symphony uses a prefix to namespace it's tables in a
	 * database, allowing it play nice with other applications installed on the
	 * database. An errors that occur during a query throw a `DatabaseException`.
	 * By default, Symphony logs all queries to be used for Profiling and Debug
	 * devkit extensions when a Developer is logged in. When a developer is not
	 * logged in, all queries and errors are made available with delegates.
	 */
	Class MySQL {

		/**
		 * Constant to indicate whether the query is a write operation.
		 *
		 * @var integer
		 */
		const __WRITE_OPERATION__ = 0;

		/**
		 * Constant to indicate whether the query is a write operation
		 *
		 * @var integer
		 */
		const __READ_OPERATION__ = 1;

		/**
		 * Sets the current `$_log` to be an empty array
		 *
		 * @var array
		 */
		private static $_log = array();

		/**
		 * The number of queries this class has executed, defaults to 0.
		 *
		 * @var integer
		 */
		private static $_query_count = 0;

		/**
		 * Whether query caching is enabled or not. By default this set
		 * to true which will use SQL_CACHE to cache the results of queries
		 *
		 * @var boolean
		 */
		private static $_cache = true;

		/**
		 * An associative array of connection properties for this MySQL
		 * database including the host, port, username, password and
		 * selected database.
		 *
		 * @var array
		 */
		private static $_connection = array();

		/**
		 * The resource of the last result returned from mysql_query
		 *
		 * @var resource
		 */
		private $_result = null;

		/**
		 * The last query that was executed by the class
		 */
		private $_lastQuery = null;

		/**
		 * The hash value of the last query that was executed by the class
		 */
		private $_lastQueryHash = null;

		/**
		 * The auto increment value returned by the last query that was executed
		 * by the class
		 */
		private $_lastInsertID = null;

		/**
		 * By default, an array of arrays or objects representing the result set
		 * from the `$this->_lastQuery`
		 */
		private $_lastResult = array();

		/**
		 * Magic function that will flush the MySQL log and close the MySQL
		 * connection when the MySQL class is removed or destroyed.
		 *
		 * @link http://php.net/manual/en/language.oop5.decon.php
		 */
		public function __destruct(){
			$this->flush();
			$this->close();
		}

		/**
		 * Resets the result, `$this->_lastResult` and `$this->_lastQuery` to their empty
		 * values. Called on each query and when the class is destroyed.
		 */
		public function flush(){
			$this->_result = null;
			$this->_lastResult = array();
			$this->_lastQuery = null;
			$this->_lastQueryHash = null;
		}

		/**
		 * Sets the current `$_log` to be an empty array
		 */
		public static function flushLog(){
			self::$_log = array();
		}

		/**
		 * Returns the number of queries that has been executed
		 *
		 * @return integer
		 */
		public static function queryCount(){
			return self::$_query_count;
		}

		/**
		 * Sets query caching to true, this will prepend all READ_OPERATION
		 * queries with SQL_CACHE. Symphony be default enables caching. It
		 * can be turned off by setting the query_cache parameter to 'off' in the
		 * Symphony config file.
		 *
		 * @link http://dev.mysql.com/doc/refman/5.1/en/query-cache.html
		 */
		public static function enableCaching(){
			MySQL::$_cache = true;
		}

		/**
		 * Sets query caching to false, this will prepend all READ_OPERATION
		 * queries will SQL_NO_CACHE.
		 */
		public static function disableCaching(){
			MySQL::$_cache = false;
		}

		/**
		 * Returns boolean if query caching is enabled or not
		 *
		 * @return boolean
		 */
		public static function isCachingEnabled(){
			return MySQL::$_cache;
		}

		/**
		 * Symphony uses a prefix for all it's database tables so it can live peacefully
		 * on the same database as other applications. By default this is sym_, but it
		 * can be changed when Symphony is installed.
		 *
		 * @param string $prefix
		 *  The table prefix for Symphony, by default this is sym_
		 */
		public function setPrefix($prefix){
			MySQL::$_connection['tbl_prefix'] = $prefix;
		}

		/**
		 * Determines if a connection has been made to the MySQL server
		 *
		 * @return boolean
		 */
		public function isConnected(){
			return (isset(MySQL::$_connection['id']) && is_resource(MySQL::$_connection['id']));
		}

		/**
		 * Called when the script has finished executing, this closes the MySQL
		 * connection
		 *
		 * @return boolean
		 */
		public function close(){
			if($this->isConnected()) return mysql_close(MySQL::$_connection['id']);
		}

		/**
		 * Creates a connect to the database server given the credentials. If an
		 * error occurs, a `DatabaseException` is thrown, otherwise true is returned
		 *
		 * @param string $host
		 *  Defaults to null, which MySQL assumes as localhost.
		 * @param string $user
		 *  Defaults to null
		 * @param string $password
		 *  Defaults to null
		 * @param string $port
		 *  Defaults to 3306.
		 * @return boolean
		 */
		public function connect($host = null, $user = null, $password = null, $port ='3306', $database = null){
			MySQL::$_connection = array(
				'host' => $host,
				'user' => $user,
				'pass' => $password,
				'port' => $port,
				'database' => $database
			);

			try {
				MySQL::$_connection['id'] = mysql_connect(
					MySQL::$_connection['host'] . ":" . MySQL::$_connection['port'], MySQL::$_connection['user'], MySQL::$_connection['pass']
				);

				if(!$this->isConnected() || (!is_null($database) && !mysql_select_db(MySQL::$_connection['database'], MySQL::$_connection['id']))) {
					$this->__error();
				}
			}
			catch (Exception $ex) {
				$this->__error();
			}

			return true;
		}

		/**
		 * Accessor for the current MySQL resource from PHP. May be
		 * useful for developers who want complete control over their
		 * database queries and don't want anything abstract by the MySQL
		 * class.
		 *
		 * @return resource
		 */
		public static function getConnectionResource() {
			return MySQL::$_connection['id'];
		}

		/**
		 * This function selects a MySQL database. Only used by installation
		 * and must exists for compatibility reasons. But might be removed
		 * in future versions. Not recommended its usage by developers.
		 *
		 * @link http://au2.php.net/manual/en/function.mysql-select-db.php
		 * @param string $db
		 *  The name of the database that is to be selected, defaults to null.
		 * @return boolean
		 */
		public function select($db=NULL){
			if ($db) MySQL::$_connection['database'] = $db;

			if (!mysql_select_db(MySQL::$_connection['database'], MySQL::$_connection['id'])) {
				$this->__error();
				MySQL::$_connection['database'] = null;
				return false;
			}

			return true;
		}

		/**
		 * This will set the character encoding of the connection for sending and
		 * receiving data. This function will run every time the database class
		 * is being initialized. If no character encoding is provided, UTF-8
		 * is assumed.
		 *
		 * @link http://au2.php.net/manual/en/function.mysql-set-charset.php
		 * @param string $set
		 *  The character encoding to use, by default this 'utf8'
		 */
		public function setCharacterEncoding($set='utf8'){
			mysql_set_charset($set, MySQL::$_connection['id']);
		}

		/**
		 * This function will set the character encoding of the database so that any
		 * new tables that are created by Symphony use this character encoding
		 *
		 * @link http://dev.mysql.com/doc/refman/5.0/en/charset-connection.html
		 * @param string $set
		 *  The character encoding to use, by default this 'utf8'
		 */
		public function setCharacterSet($set='utf8'){
			$this->query("SET character_set_connection = '$set', character_set_database = '$set', character_set_server = '$set'");
			$this->query("SET CHARACTER SET '$set'");
		}

		/**
		 * Sets the MySQL connection to use this timezone instead of the default
		 * MySQL server timezone.
		 *
		 * @link https://dev.mysql.com/doc/refman/5.6/en/time-zone-support.html
		 * @since Symphony 2.3.3
		 * @param string $timezone
		 *  Timezone will be a offset, `+10:00`, as not all MySQL installations will
		 *  have the humanreadable timezone database available
		 */
		public function setTimeZone($timezone = null) {
			if(is_null($timezone)) return;

			$this->query("SET time_zone = '$timezone'");
		}

		/**
		 * This function will clean a string using the `mysql_real_escape_string` function
		 * taking into account the current database character encoding. Note that this
		 * function does not encode _ or %. If `mysql_real_escape_string` doesn't exist,
		 * `addslashes` will be used as a backup option
		 *
		 * @param string $value
		 *  The string to be encoded into an escaped SQL string
		 * @return string
		 *  The escaped SQL string
		 */
		public static function cleanValue($value) {
			if (function_exists('mysql_real_escape_string')) {
				return mysql_real_escape_string($value);

			} else {
				return addslashes($value);
			}
		}

		/**
		 * This function will apply the `cleanValue` function to an associative
		 * array of data, encoding only the value, not the key. This function
		 * can handle recursive arrays. This function manipulates the given
		 * parameter by reference.
		 *
		 * @see cleanValue
		 * @param array $array
		 *  The associative array of data to encode, this parameter is manipulated
		 *  by reference.
		 */
		public static function cleanFields(array &$array){
			foreach($array as $key => $val){

				// Handle arrays with more than 1 level
				if(is_array($val)){
					self::cleanFields($val);
					continue;
				}
				elseif(strlen($val) == 0){
					$array[$key] = 'NULL';
				}
				else{
					$array[$key] = "'" . self::cleanValue($val) . "'";
				}
			}
		}

		/**
		 * Determines whether this query is a read operation, or if it is a write operation.
		 * A write operation is determined as any query that starts with CREATE, INSERT,
		 * REPLACE, ALTER, DELETE, UPDATE, OPTIMIZE, TRUNCATE or DROP. Anything else is
		 * considered to be a read operation which are subject to query caching.
		 *
		 * @return integer
		 *  `MySQL::__WRITE_OPERATION__` or `MySQL::__READ_OPERATION__`
		 */
		public function determineQueryType($query){
			return (preg_match('/^(create|insert|replace|alter|delete|update|optimize|truncate|drop)/i', $query) ? MySQL::__WRITE_OPERATION__ : MySQL::__READ_OPERATION__);
		}

		/**
		 * Takes an SQL string and executes it. This function will apply query
		 * caching if it is a read operation and if query caching is set. Symphony
		 * will convert the `tbl_` prefix of tables to be the one set during installation.
		 * To automatically sanitize variables being used the query has to be sprintf-formatted
		 * and all variables passed on separately using the second parameter.
		 * A type parameter is provided to specify whether `$this->_lastResult` will be an array
		 * of objects or an array of associative arrays. The default is objects. This
		 * function will return boolean, but set `$this->_lastResult` to the result.
		 *
		 * @uses PostQueryExecution
		 * @param string $query
		 *  The full SQL query to execute.
		 * @param array $params
		 *  An array containing parameters to be used in the query. The query has to be
		 *  sprintf-formatted. All values will be sanitized before being used in the query.
		 *  For sake of backwards-compatibility, the query will only be sprintf-processed
		 *  if $params is not empty.
		 * @param string $type
		 *  Whether to return the result as objects or associative array. Defaults
		 *  to OBJECT which will return objects. The other option is ASSOC. If $type
		 *  is not either of these, it will return objects.
		 * @return boolean
		 *  True if the query executed without errors, false otherwise
		 */
		public function query($query, $params = array(), $type = "OBJECT"){
			if($params == "ASSOC" || $params == "OBJECT") {
				$type = $params;
				$params = array();
			}

			if(empty($query)) return false;
			
			if(!empty($params)) {
				self::cleanFields($params);
				$query = vsprintf($query, $params);
			}

			$start = precision_timer();
			$query = trim($query);
			$query_type = $this->determineQueryType($query);
			$query_hash = md5($query.$start);

			if(MySQL::$_connection['tbl_prefix'] != 'tbl_'){
				$query = preg_replace('/tbl_(\S+?)([\s\.,]|$)/', MySQL::$_connection['tbl_prefix'].'\\1\\2', $query);
			}

			// TYPE is deprecated since MySQL 4.0.18, ENGINE is preferred
			if($query_type == MySQL::__WRITE_OPERATION__) {
				$query = preg_replace('/TYPE=(MyISAM|InnoDB)/i', 'ENGINE=$1', $query);
			}
			else if($query_type == MySQL::__READ_OPERATION__ && !preg_match('/^SELECT\s+SQL(_NO)?_CACHE/i', $query)){
				if($this->isCachingEnabled()) {
					$query = preg_replace('/^SELECT\s+/i', 'SELECT SQL_CACHE ', $query);
				}
				else {
					$query = preg_replace('/^SELECT\s+/i', 'SELECT SQL_NO_CACHE ', $query);
				}
			}

			$this->flush();
			$this->_lastQuery = $query;
			$this->_lastQueryHash = $query_hash;
			$this->_result = mysql_query($query, MySQL::$_connection['id']);
            $this->_lastInsertID = mysql_insert_id(MySQL::$_connection['id']);

			self::$_query_count++;

			if(mysql_error()){
				$this->__error();
			}
			else if(is_resource($this->_result)){
				if($type == "ASSOC") {
					while ($row = mysql_fetch_assoc($this->_result)){
						$this->_lastResult[] = $row;
					}
				}
				else {
					while ($row = mysql_fetch_object($this->_result)){
						$this->_lastResult[] = $row;
					}
				}

				mysql_free_result($this->_result);
			}

			$stop = precision_timer('stop', $start);

			/**
			 * After a query has successfully executed, that is it was considered
			 * valid SQL, this delegate will provide the query, the query_hash and
			 * the execution time of the query.
			 *
			 * Note that this function only starts logging once the ExtensionManager
			 * is available, which means it will not fire for the first couple of
			 * queries that set the character set.
			 *
			 * @since Symphony 2.3
			 * @delegate PostQueryExecution
			 * @param string $context
			 * '/frontend/' or '/backend/'
			 * @param string $query
			 *  The query that has just been executed
			 * @param string $query_hash
			 *  The hash used by Symphony to uniquely identify this query
			 * @param float $execution_time
			 *  The time that it took to run `$query`
			 */
			if(Symphony::ExtensionManager() instanceof ExtensionManager) {
				Symphony::ExtensionManager()->notifyMembers('PostQueryExecution', class_exists('Administration') ? '/backend/' : '/frontend/', array(
					'query' => $query,
					'query_hash' => $query_hash,
					'execution_time' => $stop
				));

				// If the ExceptionHandler is enabled, then the user is authenticated
				// or we have a serious issue, so log the query.
				if(GenericExceptionHandler::$enabled) {
					self::$_log[$query_hash] = array(
						'query' => $query,
						'query_hash' => $query_hash,
						'execution_time' => $stop
					);
				}
			}

			// Symphony isn't ready yet. Log internally
			else {
				self::$_log[$query_hash] = array(
					'query' => $query,
					'query_hash' => $query_hash,
					'execution_time' => $stop
				);
			}

			return true;
		}

		/**
		 * Returns the last insert ID from the previous query. This is
		 * the value from an auto_increment field.
		 *
		 * @return integer
		 *  The last interested row's ID
		 */
		public function getInsertID(){
			return $this->_lastInsertID;
		}

		/**
		 * A convenience method to insert data into the Database. This function
		 * takes an associative array of data to input, with the keys being the column
		 * names and the table. An optional parameter exposes MySQL's ON DUPLICATE
		 * KEY UPDATE functionality, which will update the values if a duplicate key
		 * is found.
		 *
		 * @param array $fields
		 *  An associative array of data to input, with the key's mapping to the
		 *  column names. Alternatively, an array of associative array's can be
		 *  provided, which will perform multiple inserts
		 * @param string $table
		 *  The table name, including the tbl prefix which will be changed
		 *  to this Symphony's table prefix in the query function
		 * @param boolean $updateOnDuplicate
		 *  If set to true, data will updated if any key constraints are found that cause
		 *  conflicts. By default this is set to false, which will not update the data and
		 *  would return an SQL error
		 * @return boolean
		 */
		public function insert(array $fields, $table, $updateOnDuplicate=false){

			// Multiple Insert
			if(is_array(current($fields))){
				$sql  = "INSERT INTO `$table` (`".implode('`, `', array_keys(current($fields))).'`) VALUES ';

				foreach($fields as $key => $array){
					// Sanity check: Make sure we dont end up with ',()' in the SQL.
					if(!is_array($array)) continue;

					self::cleanFields($array);
					$rows[] = '('.implode(', ', $array).')';
				}

				$sql .= implode(", ", $rows);
			}
			// Single Insert
			else{
				self::cleanFields($fields);
				$sql  = "INSERT INTO `$table` (`".implode('`, `', array_keys($fields)).'`) VALUES ('.implode(', ', $fields).')';

				if($updateOnDuplicate){
					$sql .= ' ON DUPLICATE KEY UPDATE ';

					foreach($fields as $key => $value) $sql .= " `$key` = $value,";

					$sql = trim($sql, ',');
				}
			}

			return $this->query($sql);
		}

		/**
		 * A convenience method to update data that exists in the Database. This function
		 * takes an associative array of data to input, with the keys being the column
		 * names and the table. A WHERE statement can be provided to select the rows
		 * to update
		 *
		 * @param array $fields
		 *  An associative array of data to input, with the key's mapping to the
		 *  column names.
		 * @param string $table
		 *  The table name, including the tbl prefix which will be changed
		 *  to this Symphony's table prefix in the query function
		 * @param string $where
		 *  A WHERE statement for this UPDATE statement, defaults to null
		 *  which will update all rows in the $table
		 * @return boolean
		 */
		public function update($fields, $table, $where = null) {
			self::cleanFields($fields);
			$sql = "UPDATE $table SET ";

			foreach($fields as $key => $val)
				$rows[] = " `$key` = $val";

			$sql .= implode(', ', $rows) . (!is_null($where) ? ' WHERE ' . $where : null);

			return $this->query($sql);
		}

		/**
		 * Given a table name and a WHERE statement, delete rows from the
		 * Database.
		 *
		 * @param string $table
		 *  The table name, including the tbl prefix which will be changed
		 *  to this Symphony's table prefix in the query function
		 * @param string $where
		 *  A WHERE statement for this DELETE statement, defaults to null,
		 *  which will delete all rows in the $table
		 * @return boolean
		 */
		public function delete($table, $where = null){
			return $this->query("DELETE FROM $table WHERE $where");
		}

		/**
		 * Returns an associative array that contains the results of the
		 * given `$query`. Optionally, the resulting array can be indexed
		 * by a particular column.
		 *
		 * @param string $query
		 *  The full SQL query to execute. Defaults to null, which will
		 *  use the _lastResult
		 * @param array $params
		 *  An array containing parameters to be used in the query. The query has to be
		 *  sprintf-formatted. All values will be sanitized before being used in the query.
		 *  For sake of backwards-compatibility, the query will only be sprintf-processed
		 *  if $params is not empty.
		 * @param string $index_by_column
		 *  The name of a column in the table to use it's value to index
		 *  the result by. If this is omitted (and it is by default), an
		 *  array of associative arrays is returned, with the key being the
		 *  column names
		 * @return array
		 *  An associative array with the column names as the keys
		 */
		public function fetch($query = null, $params = array(), $index_by_column = null){
			if(!is_null($query)) {
				$this->query($query, $params, "ASSOC");
			}
			else if(is_null($this->_lastResult)) {
				return array();
			}

			$result = $this->_lastResult;

			if(!is_null($index_by_column) && isset($result[0][$index_by_column])){
				$n = array();

				foreach($result as $ii) {
				  $n[$ii[$index_by_column]] = $ii;
				}

				$result = $n;
			}

			return $result;
		}

		/**
		 * Returns the row at the specified index from the given query. If no
		 * query is given, it will use the `$this->_lastResult`. If no offset is provided,
		 * the function will return the first row. This function does not imply any
		 * LIMIT to the given `$query`, so for the more efficient use, it is recommended
		 * that the `$query` have a LIMIT set.
		 *
		 * @param integer $offset
		 *  The row to return from the SQL query. For instance, if the second
		 *  row from the result was required, the offset would be 1, because it
		 *  is zero based.
		 * @param string $query
		 *  The full SQL query to execute. Defaults to null, which will
		 *  use the `$this->_lastResult`
		 * @param array $params
		 *  An array containing parameters to be used in the query. The query has to be
		 *  sprintf-formatted. All values will be sanitized before being used in the query.
		 *  For sake of backwards-compatibility, the query will only be sprintf-processed
		 *  if $params is not empty.
		 * @return array
		 *  If there is no row at the specified `$offset`, an empty array will be returned
		 *  otherwise an associative array of that row will be returned.
		 */
		public function fetchRow($offset = 0, $query = null, $params = array()){
			$result = $this->fetch($query, $params);
			return (empty($result) ? array() : $result[$offset]);
		}

		/**
		 * Returns an array of values for a specified column in a given query.
		 * If no query is given, it will use the `$this->_lastResult`.
		 *
		 * @param string $column
		 *  The column name in the query to return the values for
		 * @param string $query
		 *  The full SQL query to execute. Defaults to null, which will
		 *  use the `$this->_lastResult`
		 * @param array $params
		 *  An array containing parameters to be used in the query. The query has to be
		 *  sprintf-formatted. All values will be sanitized before being used in the query.
		 *  For sake of backwards-compatibility, the query will only be sprintf-processed
		 *  if $params is not empty.
		 * @return array
		 *  If there is no results for the `$query`, an empty array will be returned
		 *  otherwise an array of values for that given `$column` will be returned
		 */
		public function fetchCol($column, $query = null, $params = array()){
			$result = $this->fetch($query, $params);

			if(empty($result)) return array();

			foreach ($result as $row){
				$return[] = $row[$column];
			}

			return $return;
		}

		/**
		 * Returns the value for a specified column at a specified offset. If no
		 * offset is provided, it will return the value for column of the first row.
		 * If no query is given, it will use the `$this->_lastResult`.
		 *
		 * @param string $column
		 *  The column name in the query to return the values for
		 * @param integer $offset
		 *  The row to use to return the value for the given `$column` from the SQL
		 *  query. For instance, if `$column` form the second row was required, the
		 *  offset would be 1, because it is zero based.
		 * @param string $query
		 *  The full SQL query to execute. Defaults to null, which will
		 *  use the `$this->_lastResult`
<<<<<<< HEAD
		 * @return string|null
		 *  Returns the value of the given column, if it doesn't exist, null will be
		 *  returned
		 */
		public function fetchVar($column, $offset = 0, $query = null){
			$result = $this->fetch($query);
=======
		 * @param array $params
		 *  An array containing parameters to be used in the query. The query has to be
		 *  sprintf-formatted. All values will be sanitized before being used in the query.
		 *  For sake of backwards-compatibility, the query will only be sprintf-processed
		 *  if $params is not empty.
		 * @return string
		 *  Returns the value of the given column, if it doesn't exist, null will be
		 *  returned
		 */
		public function fetchVar ($column, $offset = 0, $query = null, $params = array()){
			$result = $this->fetch($query, $params);
>>>>>>> 02ad1de7
			return (empty($result) ? null : $result[$offset][$column]);
		}

		/**
		 * This function takes `$table` and `$field` names and returns boolean
		 * if the `$table` contains the `$field`.
		 *
		 * @since Symphony 2.3
		 * @param string $table
		 *  The table name
		 * @param string $field
		 *  The field name
		 * @return boolean
		 *  True if `$table` contains `$field`, false otherwise
		 */
		public function tableContainsField($table, $field){
			$results = $this->fetch("DESC `{$table}` `{$field}`");

			return (is_array($results) && !empty($results));
		}

		/**
		 * This function takes `$table` and returns boolean
		 * if it exists or not.
		 *
		 * @since Symphony 2.3.4
		 * @param string $table
		 *  The table name
		 * @return boolean
		 *  True if `$table` exists, false otherwise
		 */
		public function tableExists($table) {
			$results = $this->fetch(sprintf("SHOW TABLES LIKE '%s'", $table));

			return (is_array($results) && !empty($results));
		}

		/**
		 * If an error occurs in a query, this function is called which logs
		 * the last query and the error number and error message from MySQL
		 * before throwing a `DatabaseException`
		 *
		 * @uses QueryExecutionError
		 * @throws DatabaseException
		 */
		private function __error() {
			$msg = mysql_error();
			$errornum = mysql_errno();

			/**
			 * After a query execution has failed this delegate will provide the query,
			 * query hash, error message and the error number.
			 *
			 * Note that this function only starts logging once the `ExtensionManager`
			 * is available, which means it will not fire for the first couple of
			 * queries that set the character set.
			 *
			 * @since Symphony 2.3
			 * @delegate QueryExecutionError
			 * @param string $context
			 * '/frontend/' or '/backend/'
			 * @param string $query
			 *  The query that has just been executed
			 * @param string $query_hash
			 *  The hash used by Symphony to uniquely identify this query
			 * @param string $msg
			 *  The error message provided by MySQL which includes information on why the execution failed
			 * @param integer $num
			 *  The error number that corresponds with the MySQL error message
			 */
			if(Symphony::ExtensionManager() instanceof ExtensionManager) {
				Symphony::ExtensionManager()->notifyMembers('QueryExecutionError', class_exists('Administration') ? '/backend/' : '/frontend/', array(
					'query' => $this->_lastQuery,
					'query_hash' => $this->_lastQueryHash,
					'msg' => $msg,
					'num' => $errornum
				));
			}

			throw new DatabaseException(__('MySQL Error (%1$s): %2$s in query: %3$s', array($errornum, $msg, $this->_lastQuery)), array(
				'msg' => $msg,
				'num' => $errornum,
				'query' => $this->_lastQuery
			));
		}

		/**
		 * Returns all the log entries by type. There are two valid types,
		 * error and debug. If no type is given, the entire log is returned,
		 * otherwise only log messages for that type are returned
		 *
		 * @return array
		 *  An array of associative array's. Log entries of the error type
		 *  return the query the error occurred on and the error number and
		 *  message from MySQL. Log entries of the debug type return the
		 *  the query and the start/stop time to indicate how long it took
		 *  to run
		 */
		public function debug($type = null){
			if(!$type) return self::$_log;

			return ($type == 'error' ? self::$_log['error'] : self::$_log['query']);
		}

		/**
		 * Returns some basic statistics from the MySQL class about the
		 * number of queries, the time it took to query and any slow queries.
		 * A slow query is defined as one that took longer than 0.0999 seconds
		 * This function is used by the Profile devkit
		 *
		 * @return array
		 *  An associative array with the number of queries, an array of slow
		 *  queries and the total query time.
		 */
		public function getStatistics() {
			$stats = array();
			$query_timer = 0.0;
			$slow_queries = array();

			foreach(self::$_log as $key => $val) {
				$query_timer += $val['execution_time'];
				if($val['execution_time'] > 0.0999) $slow_queries[] = $val;
			}

			return array(
				'queries' => MySQL::queryCount(),
				'slow-queries' => $slow_queries,
				'total-query-time' => number_format($query_timer, 4, '.', '')
			);
		}

		/**
		 * Convenience function to allow you to execute multiple SQL queries at once
		 * by providing a string with the queries delimited with a `;`
		 *
		 * @param string $sql
		 *  A string containing SQL queries delimited by `;`
		 * @param boolean $force_engine
		 *  If set to true, this will set MySQL's default storage engine to MyISAM.
		 *  Defaults to false, which will use MySQL's default storage engine when
		 *  tables don't explicitly define which engine they should be created with
		 * @return boolean
		 *  If one of the queries fails, false will be returned and no further queries
		 *  will be executed, otherwise true will be returned.
		 */
		public function import($sql, $force_engine = false){
			if($force_engine){
				// Silently attempt to change the storage engine. This prevents INNOdb errors.
				$this->query('SET storage_engine=MYISAM');
			}

			$queries = preg_split('/;[\\r\\n]+/', $sql, -1, PREG_SPLIT_NO_EMPTY);

			if(!is_array($queries) || empty($queries) || count($queries) <= 0){
				throw new Exception('The SQL string contains no queries.');
			}

			foreach($queries as $sql){
				if(trim($sql) != '') $result = $this->query($sql);
				if(!$result) return false;
			}

			return true;
		}

	}<|MERGE_RESOLUTION|>--- conflicted
+++ resolved
@@ -782,14 +782,6 @@
 		 * @param string $query
 		 *  The full SQL query to execute. Defaults to null, which will
 		 *  use the `$this->_lastResult`
-<<<<<<< HEAD
-		 * @return string|null
-		 *  Returns the value of the given column, if it doesn't exist, null will be
-		 *  returned
-		 */
-		public function fetchVar($column, $offset = 0, $query = null){
-			$result = $this->fetch($query);
-=======
 		 * @param array $params
 		 *  An array containing parameters to be used in the query. The query has to be
 		 *  sprintf-formatted. All values will be sanitized before being used in the query.
@@ -801,7 +793,7 @@
 		 */
 		public function fetchVar ($column, $offset = 0, $query = null, $params = array()){
 			$result = $this->fetch($query, $params);
->>>>>>> 02ad1de7
+
 			return (empty($result) ? null : $result[$offset][$column]);
 		}
 
