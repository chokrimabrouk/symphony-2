<?php
	/**
	 * @package toolkit
	 */
	/**
	 * The translation function accepts an English string and returns its translation
	 * to the active system language. If the given string is not available in the
	 * current dictionary the original English string will be returned. Given an optional
	 * array of inserts the function will also replace translation placeholders using vsprintf().
	 *
	 * @param string $string
	 *  The string that should be translated
	 * @param array $inserts
	 *  Optional array used to replace translation placeholders, defaults to NULL
	 * @return
	 *  Returns the translated string
	 */
	function __($string, $inserts=NULL) {
		return Lang::Dictionary()->translate($string, $inserts);
	}

	/**
	 * The transliteration function replaces special characters.
	 *
	 * @param string $string
	 *  The string that should be cleaned-up
	 * @return
	 *  Returns the transliterated string
	 */
	function _t($string) {
		$patterns = array_keys(Lang::Transliterations());
		$values = array_values(Lang::Transliterations());
		return preg_replace($patterns, $values, $string);
	}

	/**
	 * The Dictionary class contains a dictionary of all strings of the active
	 * system language. It allows strings to be added, removed, found or translated.
	 * It also offers a function to merge different dictionaries which is used to combine
	 * core and extension translations. The Dictionary class should only be used internally:
	 * for string translations and languages activation please use the translation function
	 * and make use of the Lang class provided in this file.
	 */
	Class Dictionary {

		/**
		 * An associative array mapping English strings and their translations
		 * @var array
		 */
 		private $_strings;

		/**
		 * The constructor for Dictionary.
		 *
		 * @param array $strings
		 *  Associative array mapping English strings and their translations, defaults to an empty array
		 */
		public function __construct(Array $strings=array()) {
			$this->_strings = $strings;
		}

		/**
		 * The translation function accepts an English string and returns its translation
		 * to the active system language. If the given string is not available in the
		 * current dictionary the original English string will be returned. Given an optional
		 * array of inserts the function will also replace translation placeholders using vsprintf().
		 *
		 * Note: If you like to translate strings, please use __() which is the common alias for this function.
		 *
		 * @param string $string
		 *  The string that should be translated
		 * @param array $inserts
		 *  Optional array used to replace translation placeholders, defaults to NULL
		 * @return string
		 *  Returns the translated string
		 */
 		public function translate($string, Array $inserts=NULL) {
			$translated = $this->find($string);

			// Default to English if no translation available
			if($translated === false) {
				$translated = $string;
			}

			// Replace translation placeholders
			if(is_array($inserts) && !empty($inserts)) {
				$translated = vsprintf($translated, $inserts);
			}

			return $translated;
		}

		/**
		 * Given a string, return its translation.
		 *
		 * @param string $string
		 *  The string to look for
		 * @return string|boolean
		 *  Returns either the translation of the string or false if it could not be found
		 */
		public function find($string) {
			if(isset($this->_strings[$string])) {
				return $this->_strings[$string];
			}

			return false;
		}

		/**
		 * Given a source string an its translation, add both to the current dictionary.
		 *
		 * @param string $source
		 *  English string
		 * @param string $translation
		 *  Translation
		 */
		public function add($source, $translation) {
			$this->_strings[$source] = $translation;
		}

		/**
		 * Given an associative array of strings, merge it with the current dictionary.
		 *
		 * @param array $string
		 *  Associative array containing English strings and their translations
		 */
		public function merge(Array $strings) {
			if(is_array($strings)) {
				$this->_strings = array_merge($this->_strings, $strings);
			}
		}

		/**
		 * Given an English string, remove it from the current dictionary.
		 *
		 * @param string $string
		 *  String to be removed from the dictionary.
		 */
		public function remove($string) {
			unset($this->_strings[$string]);
		}

	}

	/**
	 * The Lang class loads and manages languages
	 */
	Class Lang {

		/**
		 * Code of active language
		 * @var string
		 */
		private static $_lang;

		/**
		 * Context information of all available languages
		 * @var array
		 */
		public static $_languages;

		/**
		 * Instance of the current Dictionary
		 * @var Dictionary
		 */
		private static $_dictionary;

		/**
		 * Array of transliterations
		 * @var array
		 */
		private static $_transliterations;

		/**
		 * Array of months and weekday for localized date output
		 * @var array
		 */
		private static $_dates;

		/**
		 * Get dictionary
		 *
		 * @return Dictionary
		 *  Return the current dictionary
		 */
		public static function Dictionary() {
			return self::$_dictionary;
		}

		/**
		 * Get transliterations
		 *
		 * @return array
		 *  Returns the array of transliterations
		 */
		public static function Transliterations() {
			return self::$_transliterations;
		}

		/**
		 * Initialize dictionary, transliterations and dates array
		 */
		public static function initialize() {
			self::$_dictionary = new Dictionary();
			self::$_transliterations = array();
			self::$_dates = array();
		}

		/**
		 * Set system language.
		 *
		 * @param string $lang
		 *  Language code, e. g. 'en' or 'pt-br'
		 * @param boolean $enabled
		 */
		public static function set($lang, $enabled=true) {
			if($lang && $lang != self::get()) {

				// Store current language code
				self::$_lang = $lang;

				// Activate language
				self::activate($enabled);

			}
		}

		/**
		 * Get current language
		 *
		 * @return string
		 */
		public static function get() {
			return self::$_lang;
		}

		/**
		 * Activate language, load translations for core and extensions. If the specified language
		 * cannot be found, Symphony will default to English. If no language is available at all,
		 * Symphony will throw an error.
		 *
		 * Note: Beginning with Symphony 2.2 translations bundled with extensions will only be loaded
		 * when the core dictionary of the specific language is available.
		 *
		 * @param boolean $enabled
		 */
		public static function activate($enabled=true) {

			// Fetch all available languages
			if(empty(self::$_languages)) {
				self::fetch();
			}

			// Language file available
			$current = self::$_languages[self::get()];
			if(is_array($current) && ($current['status'] == LANGUAGE_ENABLED || $enabled == false)) {

				// Load core translations
				self::load($current['path'], true);

				// Load extension translations
<<<<<<< HEAD
				foreach($current['extensions'] as $handle => $path) {
					self::load($path);
=======
				if(class_exists('Symphony')) {

					// Fetch Extension Manager
					$extensions = Symphony::ExtensionManager()->listInstalledHandles();

					if(is_array($extensions) && !empty($extensions)){
						foreach($extensions as $e){

							// Skip language extensions
							if(strpos($e, 'lang_') !== false) continue;

							// Load translations
							$path = EXTENSIONS . "/{$e}/lang/lang." . self::get() . ".php";
							if(is_file($path)) self::load($path);
						}
					}
>>>>>>> e23c6e2e
				}
			}

			// Language file unavailable
			else {

				// Use default language
				self::$_lang = 'en';
				$default = self::$_languages['en'];
				if(is_array($default)) {
					self::load($default['path'], true);

					// Log error
					if(class_exists('Symphony')) {
						Symphony::$Log->pushToLog(
							__('The selected language could not be found. Using default English dictionary instead.'),
							E_ERROR,
							true
						);
					}

				}

				// No language file available at all
				else {
					throw new Exception('Symphony needs at least one language file.');
				}

			}
		}

		/**
		 * Fetch all languages available in the core language folder and the language extensions.
		 * The function stores all language information in the public variable `$_languages`.
		 * It contains an array with the name, source, path and status of each language. 
		 * Furthermore it add an array of all extensions available in a specific language. The language
		 * status (enabled/disabled) can only be determined when the Extension Manager has been
		 * initialized before. During installation all extension status are set to disabled.
		 */
		public static function fetch() {
			self::$_languages = array();

			// Fetch list of active extensions
			$enabled = array();
			if(class_exists('Symphony')) {
				$enabled = Symphony::ExtensionManager()->listInstalledHandles();
			}

			// Fetch core languages
			$directory = General::listStructure(LANG);
			foreach($directory['filelist'] as $file) {
				self::$_languages = array_merge(self::$_languages, self::fetchLanguage('core', LANG, $file, $enabled));
			}

			// Fetch extensions
			$extensions = new DirectoryIterator(EXTENSIONS);

			// Language extensions
			foreach($extensions as $extension) {
				$folder = $extension->getPathname() . '/lang';
				$directory = General::listStructure($folder);
				foreach($directory['filelist'] as $file) {
					if(strpos($extension->getFilename(), 'lang_') !== false) {
						self::$_languages = array_merge(self::$_languages, self::fetchLanguage($extension->getFilename(), $folder, $file, $enabled));
					}
				}		
			}

			// Other extensions
			foreach($extensions as $extension) {
				$folder = $extension->getPathname() . '/lang';
				$directory = General::listStructure($folder);
				foreach($directory['filelist'] as $file) {
					if(strpos($extension->getFilename(), 'lang_') === false) {
						$temp = self::fetchLanguage($extension->getFilename(), $folder, $file, $enabled);
						$lang = key($temp);
						
						// Create language if not exists
						if(!array_key_exists($lang, self::$_languages)) {
							$language = array(
								$lang => array(
									'name' => $temp[$lang]['name'],
									'status' => LANGUAGE_DISABLED,
									'extensions' => array()
								)
							);
							self::$_languages = array_merge(self::$_languages, $language);
						}
						
						// Merge extensions
						self::$_languages[$lang]['extensions'] = array_merge(self::$_languages[$lang]['extensions'], array(
							$temp[$lang]['source'] => $temp[$lang]['path']
						));																		
					}
				}		
			}
		}

		/**
		 * Fetch language information for a single language.
		 *
		 * @param string $source
		 *  The filename of the extension driver where this language
		 *  file was found
		 * @param string $folder
		 *  The folder where this language file exists
		 * @param string $file
		 *  The filename of the language
		 * @param array $enabled
		 *  An associative array of enabled extensions from `tbl_extensions`
<<<<<<< HEAD
		 * @return array
		 *  Returns a multidimensional array of language information
         */
=======
		 */
>>>>>>> e23c6e2e
		private static function fetchLanguage($source, $folder, $file, $enabled) {

			// Fetch language file
			$path = $folder . '/' . $file;
			if(file_exists($path)) {
				include($path);
			}

			// Get language code
			$lang = explode('.', $file);
			$lang = $lang[1];

			// Get status
			$status = LANGUAGE_DISABLED;
			if($source == 'core' || (!empty($enabled) && in_array($source, $enabled))) {
				$status = LANGUAGE_ENABLED;
			}

			// Save language information
			return array(
				$lang => array(
					'name' => $about['name'],
					'source' => $source,
					'path' => $path,
					'status' => $status,
					'extensions' => array()
				)
			);
		}

		/**
		 * Load language file. Each language file contains three arrays:
		 * about, dictionary and transliterations.
		 *
		 * @param string $path
		 *  Path of the language file that should be loaded
		 * @param boolean $clear
		 *  True, if the current dictionary should be cleared, defaults to false
		 */
		public static function load($path, $clear=false) {

			// Initialize or clear dictionary
			if(!(self::$_dictionary instanceof Dictionary) || $clear === true) {
				self::initialize();
			}

			// Load language file
			if(file_exists($path)) {
				require($path);
			}

			// Define default dates
			if(empty(self::$_dates)) {
				$dates = array(
					'yesterday', 'today', 'tomorrow', 'now',
					'Sunday', 'Monday', 'Tuesday', 'Wednesday', 'Thursday', 'Friday', 'Saturday',
					'Sun', 'Mon', 'Tue', 'Wed', 'Thu', 'Fri', 'Sat',
					'January', 'February', 'March', 'April', 'May', 'June', 'July', 'August', 'September', 'October', 'November', 'December',
					'Jan', 'Feb', 'Mar', 'Apr', 'May', 'Jun', 'Jul', 'Aug', 'Sep', 'Oct', 'Nov', 'Dec'
				);
				foreach($dates as $date) {
					self::$_dates[$date] = $date;
				}
			}

			// Merge dictionaries
			if(isset($dictionary) && is_array($dictionary)) {
				self::$_dictionary->merge($dictionary);

				// Add date translations
				foreach(self::$_dates as $date) {
					self::$_dates[$date] = __($date);
				}

			}

			// Populate transliterations
			if(isset($transliterations) && is_array($transliterations)) {
				self::$_transliterations = array_merge(self::$_transliterations, $transliterations);
			}

			// Use default if no transliterations are provided with the translations
			if(empty(self::$_transliterations)) {
				include(LANG . '/lang.en.php');
				self::$_transliterations = $transliterations;
			}

		}

		/**
		 * Get an array of the codes and names of all languages that are available system wide.
		 *
		 * Note: Beginning with Symphony 2.2 language files are only available
		 * when the language extension is explicitly enabled.
		 *
		 * @param boolean $enabled
		 * @return array
		 *  Returns an associative array of language codes and names, e. g. 'en' => 'English'
		 */
		public static function getAvailableLanguages($enabled=true) {
			$languages = array();

			// Get available languages
			foreach(self::$_languages as $key => $language) {
				if($language['status'] == LANGUAGE_ENABLED || $enabled == false) {
					$languages[$key] = $language['name'];
				}
			}

			// Return languages codes
			return $languages;
		}

		/**
		 * Check if Symphony is localised.
		 *
		 * @return boolean
		 *  Returns true for localized system, false for English system
		 */
		public function isLocalized() {
			return (self::get() != 'en');
		}

		/**
		 * Localize dates.
		 *
		 * @param string $string
		 *  Standard date that should be localized
		 * @return string
		 *  Return the given date with translated month and day names
		 */
		public static function localizeDate($string) {

			// Only translate dates in localized environments
			if(self::isLocalized()) {
				foreach(self::$_dates as $english => $locale) {
					$string = str_replace($english, $locale, $string);
				}
			}

			return $string;
		}

		/**
		 * Standardize dates.
		 *
		 * @param string $string
		 *  Localized date that should be standardized
		 * @return string
		 *  Returns the given date with English month and day names
		 */
		public static function standardizeDate($string) {

			// Get date and time separator
			$separator = Symphony::$Configuration->get('datetime_separator', 'region');

			// Only standardize dates in localized environments
			if(self::isLocalized()) {
				foreach(self::$_dates as $english => $locale) {

					// Translate names to English
					$string = str_replace($locale, $english, $string);

					// Replace custom date and time separator with space:
					// This is important, otherwise PHP's strtotime() function may break
					if($separator != ' ') {
						$string = str_replace($separator, ' ', $string);
					}
				}
			}

			return $string;
		}


		/**
		 * Given a string, this will clean it for use as a Symphony handle. Preserves multi-byte characters.
		 *
		 * @param string $string
		 *	String to be cleaned up
		 * @param int $max_length
		 *  The maximum number of characters in the handle
		 * @param string $delim
		 *  All non-valid characters will be replaced with this
		 * @param boolean $uriencode
		 *  Force the resultant string to be uri encoded making it safe for URLs
		 * @param boolean $apply_transliteration
		 *  If true, this will run the string through an array of substitution characters
		 * @return string
		 *  Returns resultant handle
		 */
		public static function createHandle($string, $max_length=255, $delim='-', $uriencode=false, $apply_transliteration=true, $additional_rule_set=NULL) {

			// Use the transliteration table if provided
			if($apply_transliteration == true) $string = _t($string);

			$max_length = intval($max_length);

			// Strip out any tag
			$string = strip_tags($string);

			// Remove punctuation
			$string = preg_replace('/[\\.\'"]+/', NULL, $string);

			// Trim it
			if($max_length != NULL && is_numeric($max_length)) $string = General::limitWords($string, $max_length);

			// Replace spaces (tab, newline etc) with the delimiter
			$string = preg_replace('/[\s]+/', $delim, $string);

			// Find all legal characters
			preg_match_all('/[^<>?@:!-\/\[-`ëí;‘’…]+/u', $string, $matches);

			// Join only legal character with the $delim
			$string = implode($delim, $matches[0]);

			// Allow for custom rules
			if(is_array($additional_rule_set) && !empty($additional_rule_set)) {
				foreach($additional_rule_set as $rule => $replacement) $string = preg_replace($rule, $replacement, $string);
			}

			// Remove leading or trailing delim characters
			$string = trim($string, $delim);

			// Encode it for URI use
			if($uriencode) $string = urlencode($string);

			// Make it lowercase
			$string = strtolower($string);

			return $string;

		}

		/**
		 * Given a string, this will clean it for use as a filename. Preserves multi-byte characters.
		 *
		 * @param string $string
		 *  String to be cleaned up
		 * @param string $delim
		 *  Replacement for invalid characters
		 * @param boolean $apply_transliteration
		 *  If true, umlauts and special characters will be substituted
		 * @return string
		 *  Returns created filename
		 */
		public static function createFilename($string, $delim='-', $apply_transliteration=true) {

			// Use the transliteration table if provided
			if($apply_transliteration == true) $string = _t($string);

			// Strip out any tag
			$string = strip_tags($string);

			// Find all legal characters
			$count = preg_match_all('/[\p{L}\w:;.,+=~]+/u', $string, $matches);
			if($count <= 0 || $count == false) {
				preg_match_all('/[\w:;.,+=~]+/', $string, $matches);
			}

			// Join only legal character with the $delim
			$string = implode($delim, $matches[0]);

			// Remove leading or trailing delim characters
			$string = trim($string, $delim);

			// Make it lowercase
			$string = strtolower($string);

			return $string;

		}

	}

	/**
	 * Status when a language is installed and enabled
	 * @var integer
	 */
	define_safe('LANGUAGE_ENABLED', 10);

	/**
	 * Status when a language is disabled
	 * @var integer
	 */
	define_safe('LANGUAGE_DISABLED', 11);<|MERGE_RESOLUTION|>--- conflicted
+++ resolved
@@ -157,7 +157,7 @@
 		 * Context information of all available languages
 		 * @var array
 		 */
-		public static $_languages;
+		private static $_languages;
 
 		/**
 		 * Instance of the current Dictionary
@@ -253,16 +253,12 @@
 
 			// Language file available
 			$current = self::$_languages[self::get()];
-			if(is_array($current) && ($current['status'] == LANGUAGE_ENABLED || $enabled == false)) {
+			if(is_array($current) && ($current['status'] == 'enabled' || $enabled == false)) {
 
 				// Load core translations
 				self::load($current['path'], true);
 
 				// Load extension translations
-<<<<<<< HEAD
-				foreach($current['extensions'] as $handle => $path) {
-					self::load($path);
-=======
 				if(class_exists('Symphony')) {
 
 					// Fetch Extension Manager
@@ -279,8 +275,8 @@
 							if(is_file($path)) self::load($path);
 						}
 					}
->>>>>>> e23c6e2e
-				}
+				}
+
 			}
 
 			// Language file unavailable
@@ -314,8 +310,7 @@
 		/**
 		 * Fetch all languages available in the core language folder and the language extensions.
 		 * The function stores all language information in the public variable `$_languages`.
-		 * It contains an array with the name, source, path and status of each language. 
-		 * Furthermore it add an array of all extensions available in a specific language. The language
+		 * It contains an array with the name, source, path and status of each language. The language
 		 * status (enabled/disabled) can only be determined when the Extension Manager has been
 		 * initialized before. During installation all extension status are set to disabled.
 		 */
@@ -331,51 +326,24 @@
 			// Fetch core languages
 			$directory = General::listStructure(LANG);
 			foreach($directory['filelist'] as $file) {
-				self::$_languages = array_merge(self::$_languages, self::fetchLanguage('core', LANG, $file, $enabled));
+				self::fetchLanguage('core', LANG, $file, $enabled);
 			}
 
 			// Fetch extensions
 			$extensions = new DirectoryIterator(EXTENSIONS);
-
-			// Language extensions
 			foreach($extensions as $extension) {
-				$folder = $extension->getPathname() . '/lang';
-				$directory = General::listStructure($folder);
-				foreach($directory['filelist'] as $file) {
-					if(strpos($extension->getFilename(), 'lang_') !== false) {
-						self::$_languages = array_merge(self::$_languages, self::fetchLanguage($extension->getFilename(), $folder, $file, $enabled));
+
+				// Explicitly match language extensions
+				if(strpos($extension->getFilename(), 'lang_') !== false) {
+					$folder = $extension->getPathname() . '/lang';
+					$directory = General::listStructure($folder);
+					foreach($directory['filelist'] as $file) {
+						self::fetchLanguage($extension->getFilename(), $folder, $file, $enabled);
 					}
-				}		
-			}
-
-			// Other extensions
-			foreach($extensions as $extension) {
-				$folder = $extension->getPathname() . '/lang';
-				$directory = General::listStructure($folder);
-				foreach($directory['filelist'] as $file) {
-					if(strpos($extension->getFilename(), 'lang_') === false) {
-						$temp = self::fetchLanguage($extension->getFilename(), $folder, $file, $enabled);
-						$lang = key($temp);
-						
-						// Create language if not exists
-						if(!array_key_exists($lang, self::$_languages)) {
-							$language = array(
-								$lang => array(
-									'name' => $temp[$lang]['name'],
-									'status' => LANGUAGE_DISABLED,
-									'extensions' => array()
-								)
-							);
-							self::$_languages = array_merge(self::$_languages, $language);
-						}
-						
-						// Merge extensions
-						self::$_languages[$lang]['extensions'] = array_merge(self::$_languages[$lang]['extensions'], array(
-							$temp[$lang]['source'] => $temp[$lang]['path']
-						));																		
-					}
-				}		
-			}
+				}
+
+			}
+
 		}
 
 		/**
@@ -390,13 +358,7 @@
 		 *  The filename of the language
 		 * @param array $enabled
 		 *  An associative array of enabled extensions from `tbl_extensions`
-<<<<<<< HEAD
-		 * @return array
-		 *  Returns a multidimensional array of language information
-         */
-=======
-		 */
->>>>>>> e23c6e2e
+		 */
 		private static function fetchLanguage($source, $folder, $file, $enabled) {
 
 			// Fetch language file
@@ -410,20 +372,20 @@
 			$lang = $lang[1];
 
 			// Get status
-			$status = LANGUAGE_DISABLED;
-			if($source == 'core' || (!empty($enabled) && in_array($source, $enabled))) {
-				$status = LANGUAGE_ENABLED;
+			$status = 'disabled';
+			if($source == 'core') {
+				$status = 'enabled';
+			}
+			elseif(!empty($enabled) && in_array($source, $enabled)) {
+				$status = 'enabled';
 			}
 
 			// Save language information
-			return array(
-				$lang => array(
-					'name' => $about['name'],
-					'source' => $source,
-					'path' => $path,
-					'status' => $status,
-					'extensions' => array()
-				)
+			self::$_languages[$lang] = array(
+				'name' => $about['name'],
+				'source' => $source,
+				'path' => $path,
+				'status' => $status
 			);
 		}
 
@@ -501,7 +463,7 @@
 
 			// Get available languages
 			foreach(self::$_languages as $key => $language) {
-				if($language['status'] == LANGUAGE_ENABLED || $enabled == false) {
+				if($language['status'] == 'enabled' || $enabled == false) {
 					$languages[$key] = $language['name'];
 				}
 			}
@@ -670,16 +632,4 @@
 
 		}
 
-	}
-
-	/**
-	 * Status when a language is installed and enabled
-	 * @var integer
-	 */
-	define_safe('LANGUAGE_ENABLED', 10);
-
-	/**
-	 * Status when a language is disabled
-	 * @var integer
-	 */
-	define_safe('LANGUAGE_DISABLED', 11);+	}