--- conflicted
+++ resolved
@@ -309,63 +309,23 @@
 		/**
 		 * Method: sendEmail
 		 *
-<<<<<<< HEAD
+		 * Allows you to send emails. It initializes the core email class.
+		 *
+         * @deprecated Since Symphony 2.2
 		 * @param string $to_email
-		 *	email of the recipiant
+         *  email of the recipiant
 		 * @param string $from_email
-		 *	the from email address. This is usually your email.
+         *  the from email address. This is usually your email
 		 * @param string $from_name
-		 *	the name of the sender
+         *  the name of the sender
 		 * @param string $subject
-		 *	subject of the email
+         *  subject of the email
 		 * @param string $message
-		 *	contents of the email
-		 * @param array $additional_headers (optional)
-		 *	an array of additional header elements. this defaults to an empty array.
+         *  contents of the email
+		 * @param array $additional_headers
+         *  an array containing additional email headers
 		 * @return boolean
-		 *	true if the call to mail with the constructed headers returns true,
-		 *	false otherwise.
-		 */
-		public static function sendEmail($to_email, $from_email, $from_name, $subject, $message, array $additional_headers = array()) {
-			// Check for injection attacks (http://securephp.damonkohler.com/index.php/Email_Injection)
-			if (preg_match("/[\r|\n]/", $from_email . $from_name)){
-				return false;
-		   	}
-
-			$subject = self::encodeHeader($subject, 'UTF-8');
-			$from_name = self::encodeHeader($from_name, 'UTF-8');
-			$headers = array();
-
-			$default_headers = array(
-				'From'			=> "{$from_name} <{$from_email}>",
-		 		'Reply-To'		=> "{$from_name} <{$from_email}>",
-				'Message-ID'	=> sprintf('<%s@%s>', md5(uniqid(time())), $_SERVER['SERVER_NAME']),
-				'Return-Path'	=> "<{$from_email}>",
-				'Importance'	=> 'normal',
-				'Priority'		=> 'normal',
-				'X-Sender'		=> 'Symphony Email Module <noreply@symphony-cms.com>',
-				'X-Mailer'		=> 'Symphony Email Module',
-				'X-Priority'	=> '3',
-				'MIME-Version'	=> '1.0',
-				'Content-Type'	=> 'text/plain; charset=UTF-8',
-			);
-
-			if (!empty($additional_headers)) {
-				foreach ($additional_headers as $header => $value) {
-					$header = preg_replace_callback('/\w+/', create_function('$m', 'if(in_array($m[0], array("MIME", "ID"))) return $m[0]; else return ucfirst($m[0]);'), $header);
-					$default_headers[$header] = $value;
-=======
-		 * Allows you to send emails. It initializes the core email class.
-		 *
-		 * @param string $to_email - email of the recipiant
-		 * @param string $from_email - the from email address. This is usually your email
-		 * @param string $from_name - The name of the sender
-		 * @param string $subject - subject of the email
-		 * @param string $message - contents of the email
-		 * @param array $additional_headers - an array containing additional email headers
-		 * @return true on success
-		 *
-		 * @deprecated deprecated since version 2.2
+         *  true on success
 		 */
 		public static function sendEmail($to_email, $from_email, $from_name, $subject, $message, array $additional_headers = array()) {
 			
@@ -376,7 +336,6 @@
 					foreach ($additional_headers as $name => $body) {
 						$email->appendHeaderField($name, $body);
 					}
->>>>>>> e9bbd895
 				}
 				$email->sender_name = $from_name;
 				$email->sender_email_address = $from_email;
