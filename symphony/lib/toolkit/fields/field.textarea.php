<?php

	/**
	 * @package toolkit
	 */
	/**
	 * A simple Textarea field that essentially maps to HTML's `<textarea/>`.
	 */

	Class fieldTextarea extends Field {

		public function __construct(&$parent){
			parent::__construct($parent);
			$this->_name = __('Textarea');
			$this->_required = true;

			// Set default
			$this->set('show_column', 'no');
			$this->set('required', 'no');
		}

	/*-------------------------------------------------------------------------
		Definition:
	-------------------------------------------------------------------------*/

		public function canFilter(){
			return true;
		}

		public function canImport(){
			return true;
		}

	/*-------------------------------------------------------------------------
		Setup:
	-------------------------------------------------------------------------*/

		public function createTable(){
			return Symphony::Database()->query("
				CREATE TABLE IF NOT EXISTS `tbl_entries_data_" . $this->get('id') . "` (
				  `id` int(11) unsigned NOT NULL auto_increment,
				  `entry_id` int(11) unsigned NOT NULL,
<<<<<<< HEAD
				  `value` text,
				  `value_formatted` text,
=======
				  `value` MEDIUMTEXT,
				  `value_formatted` MEDIUMTEXT,
>>>>>>> 4821b14f
				  PRIMARY KEY  (`id`),
				  UNIQUE KEY `entry_id` (`entry_id`),
				  FULLTEXT KEY `value` (`value`)
				) ENGINE=MyISAM;
			");
		}

	/*-------------------------------------------------------------------------
		Utilities:
	-------------------------------------------------------------------------*/

		protected function __applyFormatting($data, $validate=false, &$errors=NULL){
			if($this->get('formatter')) {
				$tfm = new TextformatterManager($this->_engine);
				$formatter = $tfm->create($this->get('formatter'));

				$result = $formatter->run($data);
			}

			if($validate === true) {
				include_once(TOOLKIT . '/class.xsltprocess.php');

				if(!General::validateXML($result, $errors, false, new XsltProcess)){
					$result = html_entity_decode($result, ENT_QUOTES, 'UTF-8');
					$result = $this->__replaceAmpersands($result);

					if(!General::validateXML($result, $errors, false, new XsltProcess)){
						return false;
					}
				}
			}

			return $result;
		}

		private function __replaceAmpersands($value) {
			return preg_replace('/&(?!(#[0-9]+|#x[0-9a-f]+|amp|lt|gt);)/i', '&amp;', trim($value));
		}

	/*-------------------------------------------------------------------------
		Settings:
	-------------------------------------------------------------------------*/

		public function findDefaults(&$fields){
			if(!isset($fields['size'])) $fields['size'] = 15;
		}

		public function displaySettingsPanel(&$wrapper, $errors = null) {
			parent::displaySettingsPanel($wrapper, $errors);

			$wrapper->appendChild($this->buildFormatterSelect($this->get('formatter'), 'fields['.$this->get('sortorder').'][formatter]', __('Text Formatter')));

			## Textarea Size
			$label = Widget::Label();
			$input = Widget::Input('fields['.$this->get('sortorder').'][size]', $this->get('size'));
			$input->setAttribute('size', '3');
			$label->setValue(__('Make textarea %s rows tall', array($input->generate())));
			$wrapper->appendChild($label);

			$div =  new XMLElement('div', NULL, array('class' => 'compact'));
			$this->appendRequiredCheckbox($div);
			$this->appendShowColumnCheckbox($div);
			$wrapper->appendChild($div);
		}

		public function checkFields(&$required, $checkForDuplicates=true, $checkForParentSection=true){
			$required = array();
			if($this->get('size') == '' || !is_numeric($this->get('size'))) $required[] = 'size';
			return parent::checkFields($required, $checkForDuplicates, $checkForParentSection);
		}

		public function commit(){
			if(!parent::commit()) return false;

			$id = $this->get('id');

			if($id === false) return false;

			$fields = array();

			$fields['field_id'] = $id;
			if($this->get('formatter') != 'none') $fields['formatter'] = $this->get('formatter');
			$fields['size'] = $this->get('size');

			Symphony::Database()->query("DELETE FROM `tbl_fields_".$this->handle()."` WHERE `field_id` = '$id' LIMIT 1");
			return Symphony::Database()->insert($fields, 'tbl_fields_' . $this->handle());
		}

	/*-------------------------------------------------------------------------
		Publish:
	-------------------------------------------------------------------------*/

		public function displayPublishPanel(&$wrapper, $data=NULL, $flagWithError=NULL, $fieldnamePrefix=NULL, $fieldnamePostfix=NULL){
			$label = Widget::Label($this->get('label'));
			if($this->get('required') != 'yes') $label->appendChild(new XMLElement('i', __('Optional')));

			$textarea = Widget::Textarea('fields'.$fieldnamePrefix.'['.$this->get('element_name').']'.$fieldnamePostfix, $this->get('size'), '50', (strlen($data['value']) != 0 ? General::sanitize($data['value']) : NULL));

			if($this->get('formatter') != 'none') $textarea->setAttribute('class', $this->get('formatter'));

			/**
			 * Allows developers modify the textarea before it is rendered in the publish forms
			 *
			 * @delegate ModifyTextareaFieldPublishWidget
			 * @param string $context
			 * '/backend/'
			 * @param Field $field
			 * @param Widget $label
			 * @param Widget $textarea
			 */
			Symphony::ExtensionManager()->notifyMembers('ModifyTextareaFieldPublishWidget', '/backend/', array(
			    'field' => &$this,
			    'label' => &$label,
			    'textarea' => &$textarea
			));

			$label->appendChild($textarea);

			if($flagWithError != NULL) $wrapper->appendChild(Widget::wrapFormElementWithError($label, $flagWithError));
			else $wrapper->appendChild($label);
		}

		public function checkPostFieldData($data, &$message, $entry_id=NULL){
			$message = NULL;

			if($this->get('required') == 'yes' && strlen($data) == 0){
				$message = __("'%s' is a required field.", array($this->get('label')));
				return self::__MISSING_FIELDS__;
			}

			if($this->__applyFormatting($data, true, $errors) === false){
				$message = __('"%1$s" contains invalid XML. The following error was returned: <code>%2$s</code>', array($this->get('label'), $errors[0]['message']));
				return self::__INVALID_FIELDS__;
			}

			return self::__OK__;
		}

		public function processRawFieldData($data, &$status, $simulate = false, $entry_id = null) {
			$status = self::__OK__;

			$result = array(
				'value' => $data
			);

			$result['value_formatted'] = $this->__applyFormatting($data, true, $errors);
			if($result['value_formatted'] === false){
				//run the formatter again, but this time do not validate. We will sanitize the output
				$result['value_formatted'] = General::sanitize($this->__applyFormatting($data));
			}

			return $result;
		}

	/*-------------------------------------------------------------------------
		Output:
	-------------------------------------------------------------------------*/

		public function fetchIncludableElements() {
			if ($this->get('formatter')) {
				return array(
					$this->get('element_name') . ': formatted',
					$this->get('element_name') . ': unformatted'
				);
			}

			return array(
				$this->get('element_name')
			);
		}

		public function appendFormattedElement(&$wrapper, $data, $encode = false, $mode = null) {
			if ($mode == null || $mode == 'formatted') {
				if ($this->get('formatter') && isset($data['value_formatted'])) {
					$value = $data['value_formatted'];
				}

				else {
					$value = $this->__replaceAmpersands($data['value']);
				}

				$attributes = array();
				if ($mode == 'formatted') $attributes['mode'] = $mode;

				$wrapper->appendChild(
					new XMLElement(
						$this->get('element_name'),
						($encode ? General::sanitize($value) : $value),
						$attributes
					)
				);
			}
			else if ($mode == 'unformatted') {
				$wrapper->appendChild(
					new XMLElement(
						$this->get('element_name'),
						sprintf('<![CDATA[%s]]>', str_replace(']]>',']]]]><![CDATA[>',$data['value'])),
						array(
							'mode' => $mode
						)
					)
				);
			}
		}

	/*-------------------------------------------------------------------------
		Filtering:
	-------------------------------------------------------------------------*/

		public function buildDSRetrievalSQL($data, &$joins, &$where) {
			$field_id = $this->get('id');

			if (self::isFilterRegex($data[0])) {
				$this->_key++;

				if (preg_match('/^regexp:/i', $data[0])) {
					$pattern = preg_replace('/regexp:/i', null, $this->cleanValue($data[0]));
					$regex = 'REGEXP';
				} else {
					$pattern = preg_replace('/not-?regexp:/i', null, $this->cleanValue($data[0]));
					$regex = 'NOT REGEXP';
				}

				$joins .= "
					LEFT JOIN
						`tbl_entries_data_{$field_id}` AS t{$field_id}_{$this->_key}
						ON (e.id = t{$field_id}_{$this->_key}.entry_id)
				";
				$where .= "
					AND t{$field_id}_{$this->_key}.value {$regex} '{$pattern}'
				";

			} else {
				if (is_array($data)) $data = $data[0];

				$data = $this->cleanValue($data);
				$this->_key++;
				$joins .= "
					LEFT JOIN
						`tbl_entries_data_{$field_id}` AS t{$field_id}_{$this->_key}
						ON (e.id = t{$field_id}_{$this->_key}.entry_id)
				";
				$where .= "
					AND MATCH (t{$field_id}_{$this->_key}.value) AGAINST ('{$data}' IN BOOLEAN MODE)
				";
			}

			return true;
		}

	/*-------------------------------------------------------------------------
		Events:
	-------------------------------------------------------------------------*/

		public function getExampleFormMarkup(){
			$label = Widget::Label($this->get('label'));
			$label->appendChild(Widget::Textarea('fields['.$this->get('element_name').']', $this->get('size'), 50));

			return $label;
		}

	}
<|MERGE_RESOLUTION|>--- conflicted
+++ resolved
@@ -40,13 +40,8 @@
 				CREATE TABLE IF NOT EXISTS `tbl_entries_data_" . $this->get('id') . "` (
 				  `id` int(11) unsigned NOT NULL auto_increment,
 				  `entry_id` int(11) unsigned NOT NULL,
-<<<<<<< HEAD
-				  `value` text,
-				  `value_formatted` text,
-=======
 				  `value` MEDIUMTEXT,
 				  `value_formatted` MEDIUMTEXT,
->>>>>>> 4821b14f
 				  PRIMARY KEY  (`id`),
 				  UNIQUE KEY `entry_id` (`entry_id`),
 				  FULLTEXT KEY `value` (`value`)
