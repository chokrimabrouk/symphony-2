<?php

	/**
	 * @package toolkit
	 */
	/**
	 * The FieldManager class is responsible for managing all fields types in Symphony.
	 * Fields are stored on the file system either in the `/fields` folder of `TOOLKIT` or
	 * in a `fields` folder in an extension directory.
	 */

	require_once(TOOLKIT . '/class.field.php');

	Class FieldManager implements FileResource {

		/**
		 * An array of all the objects that the Manager is responsible for.
		 * Defaults to an empty array.
		 * @var array
		 */
		protected static $_pool = array();

		/**
		 * An array of all fields whose have been created by ID
		 * @var array
		 */
		private static $_initialiased_fields = array();

		/**
		 * Given the filename of a Field, return it's handle. This will remove
		 * the Symphony conventions of `field.*.php`
		 *
		 * @param string $filename
		 *  The filename of the Field
		 * @return string
		 */
		public static function __getHandleFromFilename($filename){
			return preg_replace(array('/^field./i', '/.php$/i'), '', $filename);
		}

		/**
		 * Given a type, returns the full class name of a Field. Fields use a
		 * 'field' prefix
		 *
		 * @param string $type
		 *  A field handle
		 * @return string
		 */
		public static function __getClassName($type){
			return 'field' . $type;
		}

		/**
		 * Finds a Field by type by searching the `TOOLKIT . /fields` folder and then
		 * any fields folders in the installed extensions. The function returns
		 * the path to the folder where the field class resides.
		 *
		 * @param string $name
		 *  The field handle, that is, `field.{$handle}.php`
		 * @return string
		 */
		public static function __getClassPath($type){
			if(is_file(TOOLKIT . "/fields/field.{$type}.php")) return TOOLKIT . '/fields';
			else{

				$extensions = Symphony::ExtensionManager()->listInstalledHandles();

				if(is_array($extensions) && !empty($extensions)){
					foreach($extensions as $e){
						if(is_file(EXTENSIONS . "/{$e}/fields/field.{$type}.php")) return EXTENSIONS . "/{$e}/fields";
					}
				}
			}

			return false;
		}

		/**
		 * Given a field type, return the path to it's class
		 *
		 * @see __getClassPath()
		 * @param string $type
		 *  The handle of the field to load (it's type)
		 * @return string
		 */
		public static function __getDriverPath($type){
			return self::__getClassPath($type) . "/field.{$type}.php";
		}

		/**
		 * This function is not implemented by the `FieldManager` class
		 */
		public static function about($name) {
			return false;
		}

		/**
		 * Given an associative array of fields, insert them into the database
		 * returning the resulting Field ID if successful, or false if there
		 * was an error. As fields are saved in order on a section, a query is
		 * made to determine the sort order of this field to be current sort order
		 * +1.
		 *
		 * @param array $fields
		 *  Associative array of field names => values for the Field object
		 * @return integer|boolean
		 *  Returns a Field ID of the created Field on success, false otherwise.
		 */
		public static function add(array $fields){

			if(!isset($fields['sortorder'])){
				$next = Symphony::Database()->fetchVar("next", 0, 'SELECT MAX(`sortorder`) + 1 AS `next` FROM tbl_fields LIMIT 1');
				$fields['sortorder'] = ($next ? $next : '1');
			}

			if(!Symphony::Database()->insert($fields, 'tbl_fields')) return false;
			$field_id = Symphony::Database()->getInsertID();

			return $field_id;
		}

		/**
		 * Given a Field ID and associative array of fields, update an existing Field
		 * row in the `tbl_fields`table. Returns boolean for success/failure
		 *
		 * @param integer $id
		 *  The ID of the Field that should be updated
		 * @param array $fields
		 *  Associative array of field names => values for the Field object
		 *  This array does need to contain every value for the field object, it
		 *  can just be the changed values.
		 * @return boolean
		 */
		public static function edit($id, array $fields){
			if(!Symphony::Database()->update($fields, "tbl_fields", " `id` = '$id'")) return false;

			return true;
		}

		/**
		 * Given a Field ID, delete a Field from Symphony. This will remove the field from
		 * the fields table, all of the data stored in this field's `tbl_entries_data_$id` any
		 * existing section associations. This function additionally call the Field's `tearDown`
		 * method so that it can cleanup any additional settings or entry tables it may of created.
		 *
		 * @param integer $id
		 *  The ID of the Field that should be deleted
		 * @return boolean
		 */
		public static function delete($id) {
			$existing = self::fetch($id);
			$existing->tearDown();

			Symphony::Database()->delete('tbl_fields', " `id` = '$id'");
			Symphony::Database()->delete('tbl_fields_'.$existing->handle(), " `field_id` = '$id'");
			Symphony::Database()->delete('tbl_sections_association', " `child_section_field_id` = '$id'");

			Symphony::Database()->query('DROP TABLE `tbl_entries_data_'.$id.'`');

			return true;
		}

		/**
		 * The fetch method returns a instance of a Field from tbl_fields. The most common
		 * use of this function is to retrieve a Field by ID, but it can be used to retrieve
		 * Fields from a Section also. There are several parameters that can be used to fetch
		 * fields by their Type, Location, by a Field Constant or with a custom WHERE query.
		 *
		 * @param integer|array $id
		 *  The ID of the field to retrieve. Defaults to null which will return multiple field
		 *  objects. Since Symphony 2.3, `$id` will accept an array of Field ID's
		 * @param integer $section_id
		 *  The ID of the section to look for the fields in. Defaults to null which will allow
		 *  all fields in the Symphony installation to be searched on.
		 * @param string $order
		 *  Available values of ASC (Ascending) or DESC (Descending), which refer to the
		 *  sort order for the query. Defaults to ASC (Ascending)
		 * @param string $sortfield
		 *  The field to sort the query by. Can be any from the tbl_fields schema. Defaults to
		 *  'sortorder'
		 * @param string $type
		 *  Filter fields by their type, ie. input, select. Defaults to null
		 * @param string $location
		 *  Filter fields by their location in the entry form. There are two possible values,
		 *  'main' or 'sidebar'. Defaults to null
		 * @param string $where
		 *  Allows a custom where query to be included. Must be valid SQL. The tbl_fields alias
		 *  is t1
		 * @param string $restrict
		 *  Only return fields if they match one of the Field Constants. Available values are
		 *  `__TOGGLEABLE_ONLY__`, `__UNTOGGLEABLE_ONLY__`, `__FILTERABLE_ONLY__`,
		 *  `__UNFILTERABLE_ONLY__` or `__FIELD_ALL__`. Defaults to `__FIELD_ALL__`
		 * @return array
		 *  An array of Field objects. If no Field are found, null is returned.
		 */
<<<<<<< HEAD
		public function fetch($id = null, $section_id = null, $order = 'ASC', $sortfield = 'sortorder', $type = null, $location = null, $where = null, $restrict=Field::__FIELD_ALL__){
			$ret = array();
			$returnSingle = (!is_null($id) && is_numeric($id));
=======
		public static function fetch($id = null, $section_id = null, $order = 'ASC', $sortfield = 'sortorder', $type = null, $location = null, $where = null, $restrict=Field::__FIELD_ALL__){
			$fields = array();
			$returnSingle = false;
			$ids = array();
			$field_contexts = array();

			if(!is_null($id)) {
				if(is_numeric($id)) {
					$returnSingle = true;
				}

				if(!is_array($id)) {
					$field_ids = array((int)$id);
				}
				else {
					$field_ids = $id;
				}
>>>>>>> 71a9527e

				// Loop over the `$field_ids` and check to see we have
				// instances of the request fields
				foreach($field_ids as $key => $field_id) {
					if(
						isset(self::$_initialiased_fields[$field_id])
						&& self::$_initialiased_fields[$field_id] instanceof Field
					) {
						$fields[$field_id] = self::$_initialiased_fields[$field_id];
						unset($field_ids[$key]);
					}
				}
			}

			// If there is any `$field_ids` left to be resolved lets do that, otherwise
			// if `$id` wasn't provided in the first place, we'll also continue
			if(!empty($field_ids) || is_null($id)) {
				$sql = sprintf("
						SELECT t1.*
						FROM tbl_fields AS `t1`
						WHERE 1
						%s %s %s %s
						%s
					",
					isset($type) ? " AND t1.`type` = '{$type}' " : NULL,
					isset($location) ? " AND t1.`location` = '{$location}' " : NULL,
					isset($section_id) ? " AND t1.`parent_section` = '{$section_id}' " : NULL,
					$where,
					isset($field_ids) ? " AND t1.`id` IN(" . implode(',', $field_ids) . ") " : " ORDER BY t1.`{$sortfield}` {$order}"
				);

				if(!$result = Symphony::Database()->fetch($sql)) return ($returnSingle ? null : array());

				// Loop over the resultset building an array of type, field_id
				foreach($result as $f) {
					$ids[$f['type']][] = $f['id'];
				}

				// Loop over the `ids` array, which is grouped by field type
				// and get the field context.
				foreach($ids as $type => $field_id) {
					$field_contexts[$type] = Symphony::Database()->fetch(sprintf(
						"SELECT * FROM `tbl_fields_%s` WHERE `field_id` IN (%s)",
						$type, implode(',', $field_id)
					), 'field_id');
				}

				foreach($result as $f) {
					// We already have this field in our static store
					if(
						isset(self::$_initialiased_fields[$f['id']])
						&& self::$_initialiased_fields[$f['id']] instanceof Field
					) {
						$field = self::$_initialiased_fields[$f['id']];
					}
					// We don't have an instance of this field, so let's set one up
					else {
						$field = self::create($f['type']);
						$field->setArray($f);

						// Get the context for this field from our previous
						// queries.
						$context = $field_contexts[$f['type']][$f['id']];

						unset($context['id']);
						$field->setArray($context);

						self::$_initialiased_fields[$f['id']] = $field;
					}

					// Check to see if there was any restricts imposed on the fields
					if($restrict == Field::__FIELD_ALL__
						|| ($restrict == Field::__TOGGLEABLE_ONLY__ && $field->canToggle())
						|| ($restrict == Field::__UNTOGGLEABLE_ONLY__ && !$field->canToggle())
						|| ($restrict == Field::__FILTERABLE_ONLY__ && $field->canFilter())
						|| ($restrict == Field::__UNFILTERABLE_ONLY__ && !$field->canFilter())
					) {
						$fields[$f['id']] = $field;
					}
				}
			}

			return count($fields) <= 1 && $returnSingle ? current($fields) : $fields;
		}

		/**
		 * Given a field ID, return the type of the field by querying `tbl_fields`
		 *
		 * @param integer $id
		 * @return string
		 */
		public static function fetchFieldTypeFromID($id){
			return Symphony::Database()->fetchVar('type', 0, "SELECT `type` FROM `tbl_fields` WHERE `id` = '$id' LIMIT 1");
		}

		/**
		 * Given a field ID, return the handle of the field by querying `tbl_fields`
		 *
		 * @param integer $id
		 * @return string
		 */
		public static function fetchHandleFromID($id){
			return Symphony::Database()->fetchVar('element_name', 0, "SELECT `element_name` FROM `tbl_fields` WHERE `id` = '$id' LIMIT 1");
		}

		/**
		 * Given an element name and it's section, return it's ID. Symphony enforces
		 * a uniqueness constraint on a section where every field must have a unique
		 * label (and therefore handle) so whilst it is impossible to have two fields
		 * from the same section, it would be possible to have two fields with the same
		 * name from different sections. Passing the $section_id allows you to specify
		 * which section should be searched.
		 *
		 * @param string $element_name
		 *  The handle of the Field label
		 * @param integer $section_id
		 *  The section that this field belongs too
		 * @return integer
		 *  The field ID
		 */
		public static function fetchFieldIDFromElementName($element_name, $section_id = null){
			return Symphony::Database()->fetchVar('id', 0, sprintf("
					SELECT `id`
					FROM `tbl_fields`
					WHERE `element_name` = '%s' %s
					LIMIT 1
				",
				Symphony::Database()->cleanValue($element_name),
				(!is_null($section_id) ? " AND `parent_section` = $section_id " : "")
			));
		}

		/**
		 * Returns an array of all available field handles discovered in the
		 * `TOOLKIT . /fields` or `EXTENSIONS . /{}/fields`.
		 *
		 * @return array
		 *  A single dimensional array of field handles.
		 */
		public static function listAll() {
			$structure = General::listStructure(TOOLKIT . '/fields', '/field.[a-z0-9_-]+.php/i', false, 'asc', TOOLKIT . '/fields');

			$extensions = Symphony::ExtensionManager()->listInstalledHandles();

			if(is_array($extensions) && !empty($extensions)){
				foreach($extensions as $handle) {
					if(is_dir(EXTENSIONS . '/' . $handle . '/fields')){
						$tmp = General::listStructure(EXTENSIONS . '/' . $handle . '/fields', '/field.[a-z0-9_-]+.php/i', false, 'asc', EXTENSIONS . '/' . $handle . '/fields');
						if(is_array($tmp['filelist']) && !empty($tmp['filelist'])) {
							$structure['filelist'] = array_merge($structure['filelist'], $tmp['filelist']);
						}
					}
				}

				$structure['filelist'] = General::array_remove_duplicates($structure['filelist']);
			}

			$types = array();

			foreach($structure['filelist'] as $filename) {
				$types[] = self::__getHandleFromFilename($filename);
			}
			return $types;
		}

		/**
		 * Creates an instance of a given class and returns it. Adds the instance
		 * to the `$_pool` array with the key being the handle.
		 *
		 * @param string $type
		 *  The handle of the Field to create (which is it's handle)
		 * @return Field
		 */
		public static function create($type){
			if(!isset(self::$_pool[$type])){
				$classname = self::__getClassName($type);
				$path = self::__getDriverPath($type);

				if(!file_exists($path)){
					throw new Exception(
						__('Could not find Field %1$s at %2$s.', array('<code>' . $type . '</code>', '<code>' . $path . '</code>'))
						. ' ' . __('If it was provided by an Extension, ensure that it is installed, and enabled.')
					);
				}

				if(!class_exists($classname)){
					require_once($path);
				}

				self::$_pool[$type] = new $classname;

				if(self::$_pool[$type]->canShowTableColumn() && !self::$_pool[$type]->get('show_column')){
					self::$_pool[$type]->set('show_column', 'yes');
				}
			}

			return clone self::$_pool[$type];
		}

		/**
		 * Returns an array of all available field handles discovered in the
		 * `TOOLKIT . /fields` or `EXTENSIONS . /{}/fields`.
		 *
		 * @deprecated This function will be removed in Symphony 2.4. Use
		 * `FieldManager::listAll` instead.
		 * @return array
		 *  A single dimensional array of field handles.
		 */
		public static function fetchTypes() {
			return FieldManager::listAll();

		}
	}<|MERGE_RESOLUTION|>--- conflicted
+++ resolved
@@ -193,11 +193,6 @@
 		 * @return array
 		 *  An array of Field objects. If no Field are found, null is returned.
 		 */
-<<<<<<< HEAD
-		public function fetch($id = null, $section_id = null, $order = 'ASC', $sortfield = 'sortorder', $type = null, $location = null, $where = null, $restrict=Field::__FIELD_ALL__){
-			$ret = array();
-			$returnSingle = (!is_null($id) && is_numeric($id));
-=======
 		public static function fetch($id = null, $section_id = null, $order = 'ASC', $sortfield = 'sortorder', $type = null, $location = null, $where = null, $restrict=Field::__FIELD_ALL__){
 			$fields = array();
 			$returnSingle = false;
@@ -215,7 +210,6 @@
 				else {
 					$field_ids = $id;
 				}
->>>>>>> 71a9527e
 
 				// Loop over the `$field_ids` and check to see we have
 				// instances of the request fields
