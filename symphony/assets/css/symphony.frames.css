--- conflicted
+++ resolved
@@ -405,11 +405,7 @@
 
 .frame.dark > ol > li legend,
 .frame.dark > ul > li legend {
-<<<<<<< HEAD
-	background: #323230;
-=======
 	background: transparent;
->>>>>>> 2d54fb54
 }
 
 .frame.dark > ol > li .content i,
