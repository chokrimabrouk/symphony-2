/**
 * @package assets
 */

(function($) {
<<<<<<< HEAD

	Symphony = {

		/**
		 * Initialize the Symphony object
		 */
		init: function() {
			var html = $('html'),
				user = $('#usr li:first a');

			// Set JavaScript status
			html.addClass('active');

			// Set basic context information
			Symphony.Context.add('user', {
				fullname: user.text(),
				name: user.data('name'),
				type: user.data('type'),
				id: user.data('id')
			});
			Symphony.Context.add('lang', html.attr('lang'));

			// Set browser support information
			Symphony.Support.localStorage = ('localStorage' in window && window['localStorage'] !== null) ? true : false;
			// Deep copy jQuery.support
			$.extend(true, Symphony.Support, $.support);

			// Initialise language
			Symphony.Language.add({
				'Add item': false,
				'Remove selected items': false,
				'Are you sure you want to proceed?': false,
				'Reordering was unsuccessful.': false,
				'Password': false,
				'Change Password': false,
				'Remove File': false,
				'at': false,
				'just now': false,
				'a minute ago': false,
				'{$minutes} minutes ago': false,
				'about 1 hour ago': false,
				'about {$hours} hours ago': false
			});

			/**
			 * @deprecated You should now use Symphony.Context.get('root')
			 */
			Symphony.WEBSITE = Symphony.Context.get('root');

			/**
			 * @deprecated You should now use Symphony.Context.get('lang')
			 */
			Symphony.Language.NAME = Symphony.Context.get('lang');
		},

		/**
		 * The Context object contains general information about the system,
		 * the backend, the current user. It includes an add and a get function.
		 * This is a private object and can only be accessed via add and get.
		 *
		 * @class
		 */
		Context: new (function(){

			/**
			 * This object is private and can not be accessed without
			 * Symphony.Context.add() and Symphony.Context.get() which interact
			 * with the dictionary.
			 *
			 * @private
			 */
			var Storage = {};

			/**
			 * Add data to the Context object
			 *
			 * @param {String} group
			 *  Name of the data group
			 * @param {String|Object} values
			 *  Object or string to be stored
			 */
			this.add = function(group, values) {

				// Extend existing group
				if(Storage[group] && $.type(values) !== 'string') {
					$.extend(Storage[group], values);
				}

				// Add new group
				else {
					Storage[group] = values;
				}

				// Always return
				return true;
			};

			/**
			 * Get data from the Context object
			 *
			 * @param {String} group
			 *  Name of the group to be returned
			 */
			this.get = function(group) {

				// Return full context, if no group is set
				if(!group) {
					return Storage;
				}

				// Return false if group does not exist in Storage
				if(typeof Storage[group] == 'undefined') {
					return false;
				}

				// Default: Return context group
				return Storage[group];
			};

		}),

		/**
		 * The Language object stores the dictionary with all needed translations.
		 * It offers public functions to add strings and get their translation and
		 * it offers private functions to handle variables and get the translations via
		 * an synchronous AJAX request.
		 * Since Symphony 2.3, it is also possible to define different translations
		 * for the same string, by using page namespaces.
		 * This is a private object
		 *
		 * @class
		 */
		Language: new (function(){

			/**
			 * This object is private and can not be accessed without
			 * Symphony.Language.add() to add and Symphony.Language.get() which
			 * interact with the dictionary.
			 *
			 * @private
			 */
			var Dictionary = {};

			/**
			 * Add strings to the Dictionary
			 *
			 * @param {Object} strings
			 *  Object with English string as key, value should be false
			 */
			this.add = function(strings) {
				var temp = {},
					namespace = Symphony.Context.get('env')['page-namespace'];

				// Don't process empty strings
				if($.isEmptyObject(strings)) {
					return true;
				}

				// Set key as value
				if($.type(namespace) === 'string' && $.trim(namespace) !== '') {
					if (!temp[namespace]) {
						temp[namespace] = {};
					}

					$.each(strings, function(key, value) {
						temp[namespace][key] = key;
					});
				} else {
					$.each(strings, function(key, value) {
						temp[key] = key;
					});
				}

				// Save English strings
				if(Symphony.Context.get('lang') == 'en') {
					$.extend(true, Dictionary, temp);
				}

				// Translate strings and defer merging objects until translate() has returned
				else {
					translate(temp);
				}
			};

			/**
			 * Get translated string from the Dictionary.
			 * The function replaces variables like {$name} with the a specified value if
			 * an object of inserts is passed in the function call.
			 *
			 * @param {String} string
			 *  English string to be translated
			 * @param {Object} inserts
			 *  Object with variable name and value pairs
			 * @return {String}
			 *  Returns the translated string
			 */
			this.get = function(string, inserts) {

				// Get translated string
				var translatedString,
					namespace = Symphony.Context.get('env')['page-namespace'];

				if($.type(namespace) === 'string' && $.trim(namespace) !== '' && Dictionary[namespace] !== undefined) {
					translatedString = Dictionary[namespace][string];
				} else {
					translatedString = Dictionary[string];
				}

				// Return string if it cannot be found in the dictionary
				if(translatedString !== false) {
					string = translatedString;
				}

				// Insert variables
				if(inserts !== undefined && inserts !== null) {
					string = insert(string, inserts);
				}

				// Return translated string
				return string;
			};

			/**
			 * This private function replaces variables with a specified value.
			 * It can not be called directly.
			 *
			 * @param {String} string
			 *  Translated string with variables
			 * @param {Object} inserts
			 *  Object with variable name and value pairs
			 * @return {String}
			 *  Returns translated strings with all variables replaced by their actual value
			 *
			 * @private
			 */
			var insert = function(string, inserts) {

				// Replace variables
				$.each(inserts, function(index, value) {
					string = string.replace('{$' + index + '}', value);
				});
				return string;
			};

			/**
			 * This private function sends a synchronous AJAX request to fetch the translations
			 * for the English strings in the dictionary. It can not be called directly
			 *
			 * @param {Object} strings
			 *  Object of strings to be translated
			 * @return {Object}
			 *  Object with original string and translation pairs
			 *
			 * @private
			 */
			var translate = function(strings) {
				// Load translations synchronously
				$.ajax({
					async: false,
					type: 'GET',
					url: Symphony.Context.get('root') + '/symphony/ajax/translate/',
					data: { 'strings': strings },
					dataType: 'json',
					success: function(result) {
						$.extend(true, Dictionary, result);
					},
					error: function(jqXHR, textStatus, errorThrown) {
						// Extend the existing dictionary since an error occurred
						$.extend(true, Dictionary, strings);
					}
				});
			};

		}),

		/**
		 * The message object handles system messages that should be displayed on the fly.
		 * It offers a post and a clear function to set and remove messages. Absolute dates
		 * and times will be replaced by a representation relative to the user's system time.
		 *
		 * @class
		 * @private
		 */
		Message: new (function(){

			/**
			 * This array is private and can not be accessed directly.
			 *
			 * @private
			 */
			var Queue = [];

			/**
			 * Post system message
			 *
			 * @param {String} message
			 *  Message to be shown
			 * @param {String} type
			 *  Message type to be used as class name
			 */
			this.post = function(message, type) {

				// Store previous message
				Queue = Queue.concat($('#notice').remove().get());

				// Add new message
				$('h1').before('<div id="notice" class="' + type + '">' + message + '</div>');
			};

			/**
			 * Clear message by type
			 *
			 * @param {String} type
			 *  Message type
			 */
			this.clear = function(type) {
				var message = $('#notice');

				// Remove messages of specified type
				message.filter('.' + type).remove();
				Symphony.Message.Queue = $(Queue).filter(':not(.' + type + ')').get();

				// Show previous message
				if(message.size() > 0 && Queue.length > 0) {
					$(Queue.pop()).insertBefore('h1');
				}
			};

			/**
			 * Fade message highlight color to grey
			 */
			this.fade = function(newclass, delay) {
				var notice = $('#notice.success').addClass(newclass),
					styles = {
						'color': notice.css('color'),
						'backgroundColor': notice.css('background-color'),
						'borderTopColor': notice.css('border-top-color'),
						'borderRightColor': notice.css('border-right-color'),
						'borderBottomColor': notice.css('border-bottom-color'),
						'borderLeftColor': notice.css('border-left-color')
					};

				// Delayed animation to new styles
				if(notice.is(':visible')) {
					notice.removeClass(newclass).delay(delay).animate(styles, 'slow', 'linear', function() {
						$(this).removeClass('success');
					});
				}
			};

			/**
			 * Convert absolute message time to relative time and update continuously
			 */
			this.timer = function() {
				var time = Date.parse($('abbr.timeago').attr('title')),
					to = new Date(),
					from = new Date();

				// Set time
				from.setTime(time);

				// Set relative time
				$('abbr.timeago').text(this.distance(from, to));

				// Update continuously
				window.setTimeout("Symphony.Message.timer()", 60000);
			};

			/**
			 * Calculate relative time.
			 *
			 * @param {Date} from
			 *  Starting date
			 * @param {Date} to
			 *  Current date
			 */
			this.distance = function(from, to) {

				// Calculate time difference
				var distance = to - from;

				// Convert time to minutes
				var time = Math.floor(distance / 60000);

				// Return relative date based on passed time
				if(time < 1) {
					return Symphony.Language.get('just now');
				}
				if(time < 2) {
					return Symphony.Language.get('a minute ago');
				}
				if(time < 45) {
					return Symphony.Language.get('{$minutes} minutes ago', {
						'minutes': time
					});
				}
				if(time < 90) {
					return Symphony.Language.get('about 1 hour ago');
				}
				else {
					return Symphony.Language.get('about {$hours} hours ago', {
						'hours': Math.floor(time / 60)
					});
				}
			};

		}),

		/**
		 * A collection of properties that represent the presence of
 		 * different browser features and also contains the test results
		 * from jQuery.support.
		 *
		 * @class
		 */
		Support: {

			/**
			 * Does the browser have support for the HTML5 localStorage API
			 * @type Boolean
			 * @default false*
			 * @example

				if(Symphony.Support.localStorage) { ... }

			 */
			localStorage: false
		}
	};

=======
>>>>>>> ddc9f2f3
	/**
	 * Symphony core interactions
	 */
	$(document).ready(function() {

		// Initialize Symphony
		Symphony.init();

		// Tags
		$('.tags').symphonyTags();

		// Pickers
		$('.picker').symphonyPickable();

		// Selectable
		var selectable = $('table.selectable');
		selectable.symphonySelectable();
		selectable.find('a').mousedown(function(event) {
			event.stopPropagation();
		});

		// Orderable list
		$('ul.orderable').symphonyOrderable();

		// Orderable tables
		var old_sorting, orderable = $('table.orderable');
		orderable.symphonyOrderable({
			items: 'tr',
			handles: 'td'
		});

		// Don't start ordering while clicking on links
		orderable.find('a').mousedown(function(event) {
			event.stopPropagation();
		});

		// Store current sort order
		orderable.live('orderstart', function() {
			old_sorting = orderable.find('input').map(function(e, i) { return this.name + '=' + (e + 1); }).get().join('&');
		});

		// Process sort order
		orderable.live('orderstop', function() {
			orderable.addClass('busy');

			// Get new sort order
			var new_sorting = orderable.find('input').map(function(e, i) { return this.name + '=' + (e + 1); }).get().join('&');

			// Store new sort order
			if(new_sorting != old_sorting) {

				// Update items
				orderable.trigger('orderchange');

				// Send request
				$.ajax({
					type: 'POST',
					url: Symphony.Context.get('root') + '/symphony/ajax/reorder' + location.href.slice(Symphony.Context.get('root').length + 9),
					data: new_sorting,
					success: function() {
						Symphony.Message.clear('reorder');
					},
					error: function() {
						Symphony.Message.post(Symphony.Language.get('Reordering was unsuccessful.'), 'reorder error');
					},
					complete: function() {
						orderable.removeClass('busy').find('tr').removeClass('selected');
						old_sorting = '';
					}
				});
			}
			else {
				orderable.removeClass('busy');
			}

		});

		// Duplicators
		$('.filters-duplicator').symphonyDuplicator();

		// Collapsible duplicators
		var duplicator = $('#fields-duplicator');
		duplicator.symphonyDuplicator({
			orderable: true,
			collapsible: true
		});
		duplicator.bind('collapsestop', function(event, item) {
			var instance = $(item);
			instance.find('.header > span:not(:has(i))').append(
				$('<i />').text(instance.find('label:first input').attr('value'))
			);
		});
		duplicator.bind('expandstop', function(event, item) {
			$(item).find('.header > span > i').remove();
		});
		duplicator.trigger('restorestate');

		// Dim system messages
		Symphony.Message.fade('silence', 10000);

		// Relative times in system messages
		$('abbr.timeago').each(function() {
			var time = $(this).parent();
			time.html(time.html().replace(Symphony.Language.get('at') + ' ', ''));
		});
		Symphony.Message.timer();

		// XSLT utilities
		$('textarea').blur(function() {
			var source = $(this).val(),
				utilities = $('#utilities li');

			// Remove current selection
			utilities.removeClass('selected');

			// Get utitities names
			utilities.find('a').each(function() {
				var utility = $(this),
					expression = new RegExp('href=["\']?(?:\\.{2}/utilities/)?' + utility.text());

				// Check for utility occurrences
				if(expression.test(source)) {
					utility.parent().addClass('selected');
				}
			});
		}).blur();

		// Clickable utilities in the XSLT editor
		$('#utilities li').click(function(event) {
			if ($(event.target).is('a')) return;

			var editor = $('textarea.code'),
				lines = editor.val().split('\n'),
				link = $(this).find('a').text(),
				statement = '<xsl:import href="../utilities/' + link + '"/>',
				regexp = '^<xsl:import href="(?:\.\./utilities/)?' + link + '"',
				newLine = '\n',
				numberOfNewLines = 1;

			if ($(this).hasClass('selected')) {
				for (var i = 0; i < lines.length; i++) {
					if ($.trim(lines[i]).match(regexp) != null) {
						(lines[i + 1] === '' && $.trim(lines[i - 1]).substring(0, 11) !== '<xsl:import') ? lines.splice(i, 2) : lines.splice(i, 1);
						break;
					}
				}

				editor.val(lines.join(newLine));
				$(this).removeClass('selected');
			}
			else {
				for (var i = 0; i < lines.length; i++) {
					if ($.trim(lines[i]).substring(0, 4) === '<!--' || $.trim(lines[i]).match('^<xsl:(?:import|variable|output|comment|template)')) {

						numberOfNewLines = $.trim(lines[i]).substring(0, 11) === '<xsl:import' ? 1 : 2;

						if (Symphony.Context.get('env')[0] != 'template') {
							lines[i] = statement.replace('../utilities/', '') + Array(numberOfNewLines + 1).join(newLine) + lines[i];
						}
						else {
							// we are inside the page template editor
							lines[i] = statement + Array(numberOfNewLines + 1).join(newLine) + lines[i];
						}
						break;
					}
				}

				editor.val(lines.join(newLine));
				$(this).addClass('selected');
			}
		});

		// Change user password
		$('#change-password').each(function() {
			var password = $(this),
				labels = password.find('label'),
				help = password.next('p.help'),
				placeholder = $('<label>' + Symphony.Language.get('Password') + ' <span class="frame"><button>' + Symphony.Language.get('Change Password') + '</button></span></label>'),
				invalid = password.has('.invalid');

			if(invalid.size() == 0) {

				// Hide password fields
				password.removeClass();
				labels.hide();
				help.hide();

				// Add placeholder
				password.append(placeholder).find('button').click(function(event) {
					event.preventDefault();

					// Hide placeholder
					placeholder.hide();

					// Shwo password fields
					password.addClass('group');
					if(password.find('input[name="fields[old-password]"]').length) password.addClass('triple');
					labels.show();
					help.show();
				});

			}

		});

		// Confirm actions
		$('button.confirm').live('click', function() {
			var button = $(this),
				name = document.title.split(/[\u2013]\s*/g)[2],
				message = button.attr('data-message');

			// Set default message
			if(!message) {
				message = Symphony.Language.get('Are you sure you want to proceed?');
			}

			return confirm(message);
		});

		// Confirm with selected actions
		$('form').submit(function(event) {
			var select = $('select[name="with-selected"]'),
				option = select.find('option:selected'),
				input = $('table input:checked'),
				count = input.size(),
				message = option.attr('data-message');

			// Needs confirmation
			if(option.is('.confirm')) {

				// Set default message
				if(!message) {
					message = Symphony.Language.get('Are you sure you want to proceed?');
				}

				return confirm(message);
			}
		});

		// Data source manager options
		$('select.filtered > optgroup').each(function() {
			var optgroup = $(this),
				select = optgroup.parents('select'),
				label = optgroup.attr('label'),
				options = optgroup.remove().find('option').addClass('optgroup');

			// Fix for Webkit browsers to initially show the options
			if (select.attr('multiple')) {
				select.scrollTop(0);
			}

			// Show only relevant options based on context
			$('#ds-context').change(function() {
				if($(this).find('option:selected').text() == label) {
					select.find('option.optgroup').remove();
					select.append(options.clone(true));
				}
			});
		});

		// Data source manager context
		$('*.contextual').each(function() {
			var area = $(this);

			$('#ds-context').change(function() {
				var select = $(this),
					optgroup = select.find('option:selected').parent(),
					value = select.val().replace(/\W+/g, '_'),
					group = optgroup.attr('label').replace(/\W+/g, '_');

				// Show only relevant interface components based on context
				area[(area.hasClass(value) || area.hasClass(group)) ^ area.hasClass('inverse') ? 'removeClass' : 'addClass']('irrelevant');
			});
		});

		// Set data source manager context
		$('#ds-context').change();

		// Once pagination is disabled, max_records and page_number are disabled too
		var max_record = $('input[name*=max_records]'),
			page_number = $('input[name*=page_number]');

		$('input[name*=paginate_results]').change(function(event) {

			// Turn on pagination
			if($(this).is(':checked')) {
				max_record.attr('disabled', false);
				page_number.attr('disabled', false);
			}

			// Turn off pagination
			else {
				max_record.attr('disabled', true);
				page_number.attr('disabled', true);
			}
		}).change();

		// Disable paginate_results checking/unchecking when clicking on either max_records or page_number
		max_record.add(page_number).click(function(event) {
			event.preventDefault();
		});

		// Enabled fields on submit
		$('form').bind('submit', function() {
			max_record.attr('disabled', false);
			page_number.attr('disabled', false);
		});

		// Upload fields
		$('<em>' + Symphony.Language.get('Remove File') + '</em>').appendTo('label.file:has(a) span').click(function(event) {
			var span = $(this).parent(),
				name = span.find('input').attr('name');

			// Prevent clicktrough
			event.preventDefault();

			// Add new empty file input
			span.empty().append('<input name="' + name + '" type="file">');
		});

		// Focus first text-input or textarea when creating entries
		if(Symphony.Context.get('env') != null && (Symphony.Context.get('env')[0] == 'new' || Symphony.Context.get('env').page == 'new')) {
			$('input[type="text"], textarea').first().focus();
		}

		// Accessible navigation
		$('#nav').delegate('a', 'focus blur', function() {
			$(this).parents('li').eq(1).toggleClass('current');
		});

		// Auto-highlight content in pagination input
		$('.page input').focus(function() {
			$(this).select();
		});

		// Validate pagination input on submit
		$('.page form').submit(function() {
			if(!$(this).find('input').val().match('^[0-9]+$') || $(this).find('input').val() > parseInt($(this).find('span').html())) {
				$(this).find('input').addClass("error");
				window.setTimeout(function() { $('.page form input').removeClass("error"); }, 500);
				return false;
			}
		});
	});

})(jQuery.noConflict());<|MERGE_RESOLUTION|>--- conflicted
+++ resolved
@@ -3,439 +3,6 @@
  */
 
 (function($) {
-<<<<<<< HEAD
-
-	Symphony = {
-
-		/**
-		 * Initialize the Symphony object
-		 */
-		init: function() {
-			var html = $('html'),
-				user = $('#usr li:first a');
-
-			// Set JavaScript status
-			html.addClass('active');
-
-			// Set basic context information
-			Symphony.Context.add('user', {
-				fullname: user.text(),
-				name: user.data('name'),
-				type: user.data('type'),
-				id: user.data('id')
-			});
-			Symphony.Context.add('lang', html.attr('lang'));
-
-			// Set browser support information
-			Symphony.Support.localStorage = ('localStorage' in window && window['localStorage'] !== null) ? true : false;
-			// Deep copy jQuery.support
-			$.extend(true, Symphony.Support, $.support);
-
-			// Initialise language
-			Symphony.Language.add({
-				'Add item': false,
-				'Remove selected items': false,
-				'Are you sure you want to proceed?': false,
-				'Reordering was unsuccessful.': false,
-				'Password': false,
-				'Change Password': false,
-				'Remove File': false,
-				'at': false,
-				'just now': false,
-				'a minute ago': false,
-				'{$minutes} minutes ago': false,
-				'about 1 hour ago': false,
-				'about {$hours} hours ago': false
-			});
-
-			/**
-			 * @deprecated You should now use Symphony.Context.get('root')
-			 */
-			Symphony.WEBSITE = Symphony.Context.get('root');
-
-			/**
-			 * @deprecated You should now use Symphony.Context.get('lang')
-			 */
-			Symphony.Language.NAME = Symphony.Context.get('lang');
-		},
-
-		/**
-		 * The Context object contains general information about the system,
-		 * the backend, the current user. It includes an add and a get function.
-		 * This is a private object and can only be accessed via add and get.
-		 *
-		 * @class
-		 */
-		Context: new (function(){
-
-			/**
-			 * This object is private and can not be accessed without
-			 * Symphony.Context.add() and Symphony.Context.get() which interact
-			 * with the dictionary.
-			 *
-			 * @private
-			 */
-			var Storage = {};
-
-			/**
-			 * Add data to the Context object
-			 *
-			 * @param {String} group
-			 *  Name of the data group
-			 * @param {String|Object} values
-			 *  Object or string to be stored
-			 */
-			this.add = function(group, values) {
-
-				// Extend existing group
-				if(Storage[group] && $.type(values) !== 'string') {
-					$.extend(Storage[group], values);
-				}
-
-				// Add new group
-				else {
-					Storage[group] = values;
-				}
-
-				// Always return
-				return true;
-			};
-
-			/**
-			 * Get data from the Context object
-			 *
-			 * @param {String} group
-			 *  Name of the group to be returned
-			 */
-			this.get = function(group) {
-
-				// Return full context, if no group is set
-				if(!group) {
-					return Storage;
-				}
-
-				// Return false if group does not exist in Storage
-				if(typeof Storage[group] == 'undefined') {
-					return false;
-				}
-
-				// Default: Return context group
-				return Storage[group];
-			};
-
-		}),
-
-		/**
-		 * The Language object stores the dictionary with all needed translations.
-		 * It offers public functions to add strings and get their translation and
-		 * it offers private functions to handle variables and get the translations via
-		 * an synchronous AJAX request.
-		 * Since Symphony 2.3, it is also possible to define different translations
-		 * for the same string, by using page namespaces.
-		 * This is a private object
-		 *
-		 * @class
-		 */
-		Language: new (function(){
-
-			/**
-			 * This object is private and can not be accessed without
-			 * Symphony.Language.add() to add and Symphony.Language.get() which
-			 * interact with the dictionary.
-			 *
-			 * @private
-			 */
-			var Dictionary = {};
-
-			/**
-			 * Add strings to the Dictionary
-			 *
-			 * @param {Object} strings
-			 *  Object with English string as key, value should be false
-			 */
-			this.add = function(strings) {
-				var temp = {},
-					namespace = Symphony.Context.get('env')['page-namespace'];
-
-				// Don't process empty strings
-				if($.isEmptyObject(strings)) {
-					return true;
-				}
-
-				// Set key as value
-				if($.type(namespace) === 'string' && $.trim(namespace) !== '') {
-					if (!temp[namespace]) {
-						temp[namespace] = {};
-					}
-
-					$.each(strings, function(key, value) {
-						temp[namespace][key] = key;
-					});
-				} else {
-					$.each(strings, function(key, value) {
-						temp[key] = key;
-					});
-				}
-
-				// Save English strings
-				if(Symphony.Context.get('lang') == 'en') {
-					$.extend(true, Dictionary, temp);
-				}
-
-				// Translate strings and defer merging objects until translate() has returned
-				else {
-					translate(temp);
-				}
-			};
-
-			/**
-			 * Get translated string from the Dictionary.
-			 * The function replaces variables like {$name} with the a specified value if
-			 * an object of inserts is passed in the function call.
-			 *
-			 * @param {String} string
-			 *  English string to be translated
-			 * @param {Object} inserts
-			 *  Object with variable name and value pairs
-			 * @return {String}
-			 *  Returns the translated string
-			 */
-			this.get = function(string, inserts) {
-
-				// Get translated string
-				var translatedString,
-					namespace = Symphony.Context.get('env')['page-namespace'];
-
-				if($.type(namespace) === 'string' && $.trim(namespace) !== '' && Dictionary[namespace] !== undefined) {
-					translatedString = Dictionary[namespace][string];
-				} else {
-					translatedString = Dictionary[string];
-				}
-
-				// Return string if it cannot be found in the dictionary
-				if(translatedString !== false) {
-					string = translatedString;
-				}
-
-				// Insert variables
-				if(inserts !== undefined && inserts !== null) {
-					string = insert(string, inserts);
-				}
-
-				// Return translated string
-				return string;
-			};
-
-			/**
-			 * This private function replaces variables with a specified value.
-			 * It can not be called directly.
-			 *
-			 * @param {String} string
-			 *  Translated string with variables
-			 * @param {Object} inserts
-			 *  Object with variable name and value pairs
-			 * @return {String}
-			 *  Returns translated strings with all variables replaced by their actual value
-			 *
-			 * @private
-			 */
-			var insert = function(string, inserts) {
-
-				// Replace variables
-				$.each(inserts, function(index, value) {
-					string = string.replace('{$' + index + '}', value);
-				});
-				return string;
-			};
-
-			/**
-			 * This private function sends a synchronous AJAX request to fetch the translations
-			 * for the English strings in the dictionary. It can not be called directly
-			 *
-			 * @param {Object} strings
-			 *  Object of strings to be translated
-			 * @return {Object}
-			 *  Object with original string and translation pairs
-			 *
-			 * @private
-			 */
-			var translate = function(strings) {
-				// Load translations synchronously
-				$.ajax({
-					async: false,
-					type: 'GET',
-					url: Symphony.Context.get('root') + '/symphony/ajax/translate/',
-					data: { 'strings': strings },
-					dataType: 'json',
-					success: function(result) {
-						$.extend(true, Dictionary, result);
-					},
-					error: function(jqXHR, textStatus, errorThrown) {
-						// Extend the existing dictionary since an error occurred
-						$.extend(true, Dictionary, strings);
-					}
-				});
-			};
-
-		}),
-
-		/**
-		 * The message object handles system messages that should be displayed on the fly.
-		 * It offers a post and a clear function to set and remove messages. Absolute dates
-		 * and times will be replaced by a representation relative to the user's system time.
-		 *
-		 * @class
-		 * @private
-		 */
-		Message: new (function(){
-
-			/**
-			 * This array is private and can not be accessed directly.
-			 *
-			 * @private
-			 */
-			var Queue = [];
-
-			/**
-			 * Post system message
-			 *
-			 * @param {String} message
-			 *  Message to be shown
-			 * @param {String} type
-			 *  Message type to be used as class name
-			 */
-			this.post = function(message, type) {
-
-				// Store previous message
-				Queue = Queue.concat($('#notice').remove().get());
-
-				// Add new message
-				$('h1').before('<div id="notice" class="' + type + '">' + message + '</div>');
-			};
-
-			/**
-			 * Clear message by type
-			 *
-			 * @param {String} type
-			 *  Message type
-			 */
-			this.clear = function(type) {
-				var message = $('#notice');
-
-				// Remove messages of specified type
-				message.filter('.' + type).remove();
-				Symphony.Message.Queue = $(Queue).filter(':not(.' + type + ')').get();
-
-				// Show previous message
-				if(message.size() > 0 && Queue.length > 0) {
-					$(Queue.pop()).insertBefore('h1');
-				}
-			};
-
-			/**
-			 * Fade message highlight color to grey
-			 */
-			this.fade = function(newclass, delay) {
-				var notice = $('#notice.success').addClass(newclass),
-					styles = {
-						'color': notice.css('color'),
-						'backgroundColor': notice.css('background-color'),
-						'borderTopColor': notice.css('border-top-color'),
-						'borderRightColor': notice.css('border-right-color'),
-						'borderBottomColor': notice.css('border-bottom-color'),
-						'borderLeftColor': notice.css('border-left-color')
-					};
-
-				// Delayed animation to new styles
-				if(notice.is(':visible')) {
-					notice.removeClass(newclass).delay(delay).animate(styles, 'slow', 'linear', function() {
-						$(this).removeClass('success');
-					});
-				}
-			};
-
-			/**
-			 * Convert absolute message time to relative time and update continuously
-			 */
-			this.timer = function() {
-				var time = Date.parse($('abbr.timeago').attr('title')),
-					to = new Date(),
-					from = new Date();
-
-				// Set time
-				from.setTime(time);
-
-				// Set relative time
-				$('abbr.timeago').text(this.distance(from, to));
-
-				// Update continuously
-				window.setTimeout("Symphony.Message.timer()", 60000);
-			};
-
-			/**
-			 * Calculate relative time.
-			 *
-			 * @param {Date} from
-			 *  Starting date
-			 * @param {Date} to
-			 *  Current date
-			 */
-			this.distance = function(from, to) {
-
-				// Calculate time difference
-				var distance = to - from;
-
-				// Convert time to minutes
-				var time = Math.floor(distance / 60000);
-
-				// Return relative date based on passed time
-				if(time < 1) {
-					return Symphony.Language.get('just now');
-				}
-				if(time < 2) {
-					return Symphony.Language.get('a minute ago');
-				}
-				if(time < 45) {
-					return Symphony.Language.get('{$minutes} minutes ago', {
-						'minutes': time
-					});
-				}
-				if(time < 90) {
-					return Symphony.Language.get('about 1 hour ago');
-				}
-				else {
-					return Symphony.Language.get('about {$hours} hours ago', {
-						'hours': Math.floor(time / 60)
-					});
-				}
-			};
-
-		}),
-
-		/**
-		 * A collection of properties that represent the presence of
- 		 * different browser features and also contains the test results
-		 * from jQuery.support.
-		 *
-		 * @class
-		 */
-		Support: {
-
-			/**
-			 * Does the browser have support for the HTML5 localStorage API
-			 * @type Boolean
-			 * @default false*
-			 * @example
-
-				if(Symphony.Support.localStorage) { ... }
-
-			 */
-			localStorage: false
-		}
-	};
-
-=======
->>>>>>> ddc9f2f3
 	/**
 	 * Symphony core interactions
 	 */
