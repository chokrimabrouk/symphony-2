--- conflicted
+++ resolved
@@ -530,11 +530,7 @@
 	--------------------------------------------------------------------------*/
 
 		// Upload fields
-<<<<<<< HEAD
-		$('<em>' + Symphony.Language.get('Remove File') + '</em>').appendTo('label.file:has(a) span').on('click', function(event) {
-=======
 		$('<em>' + Symphony.Language.get('Remove File') + '</em>').appendTo('label.file:has(a) span.frame').click(function(event) {
->>>>>>> 4c03fb51
 			var span = $(this).parent(),
 				name = span.find('input').attr('name');
 
